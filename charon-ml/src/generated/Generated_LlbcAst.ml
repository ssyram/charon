open GAst
open Types
open Values
open Expressions
open Meta
open Identifiers
module StatementId = IdGen ()

type block = { span : span; statements : statement list }

and statement = {
  span : span;
  content : statement_kind;
  comments_before : string list;  (** Comments that precede this statement. *)
}

(** A raw statement: a statement without meta data. *)
and statement_kind =
  | Assign of place * rvalue
      (** Assigns an [Rvalue] to a [Place]. e.g. [let y = x;] could become
          [y := move x] which is represented as
          [Assign(y, Rvalue::Use(Operand::Move(x)))]. *)
  | SetDiscriminant of place * variant_id
      (** Not used today because we take MIR built. *)
  | CopyNonOverlapping of copy_non_overlapping
      (** Equivalent to std::intrinsics::copy_nonoverlapping; this is not
          modelled as a function call as it cannot diverge *)
  | StorageLive of local_id
      (** Indicates that this local should be allocated; if it is already
          allocated, this frees the local and re-allocates it. The return value
          and arguments do not receive a [StorageLive]. We ensure in the
          micro-pass [insert_storage_lives] that all other locals have a
          [StorageLive] associated with them. *)
  | StorageDead of local_id
      (** Indicates that this local should be deallocated; if it is already
          deallocated, this is a no-op. A local may not have a [StorageDead] in
          the function's body, in which case it is implicitly deallocated at the
          end of the function. *)
  | Deinit of place
  | Drop of place * trait_ref
      (** Drop the value at the given place.

          For MIR built and promoted, this is a conditional drop: the value will
          only be dropped if it has not already been moved out. For MIR
          elaborated and optimized, this is a real drop.

          This drop is then equivalent to a call to
          [std::ptr::drop_in_place(&raw mut place)]. *)
  | Assert of assertion
  | Call of call
  | Abort of abort_kind
      (** Panic also handles "unreachable". We keep the name of the panicking
          function that was called. *)
  | Return
  | Break of int
      (** Break to outer loops. The [usize] gives the index of the outer loop to
          break to: * 0: break to first outer loop (the current loop) * 1: break
          to second outer loop * ... *)
  | Continue of int
      (** Continue to outer loops. The [usize] gives the index of the outer loop
          to continue to: * 0: continue to first outer loop (the current loop) *
          1: continue to second outer loop * ... *)
  | Nop  (** No-op. *)
  | Switch of switch
  | Loop of block
  | Error of string

<<<<<<< HEAD
=======
and statement = {
  span : span;
  statement_id : statement_id;
      (** Integer uniquely identifying this statement among the statmeents in
          the current body. To simplify things we generate globally-fresh ids
          when creating a new [Statement]. *)
  content : raw_statement;
  comments_before : string list;  (** Comments that precede this statement. *)
}

and statement_id = (StatementId.id[@visitors.opaque])

>>>>>>> 0ea51402
and switch =
  | If of operand * block * block
      (** Gives the [if] block and the [else] block. The [Operand] is the
          condition of the [if], e.g. [if (y == 0)] could become
          {@rust[
            v@3 := copy y; // Represented as [Assign(v@3, Use(Copy(y))]
            v@2 := move v@3 == 0; // Represented as [Assign(v@2, BinOp(BinOp::Eq, Move(y), Const(0)))]
            if (move v@2) { // Represented as [If(Move(v@2), <then branch>, <else branch>)]
          ]} *)
  | SwitchInt of
      operand * integer_type * (scalar_value list * block) list * block
      (** Gives the integer type, a map linking values to switch branches, and
          the otherwise block. Note that matches over enumerations are performed
          by switching over the discriminant, which is an integer. Also, we use
          a [Vec] to make sure the order of the switch branches is preserved.

          Rk.: we use a vector of values, because some of the branches may be
          grouped together, like for the following code:
          {@rust[
            match e {
              E::V1 | E::V2 => ..., // Grouped
              E::V3 => ...
            }
          ]} *)
  | Match of place * (variant_id list * block) list * block option
      (** A match over an ADT.

          The match statement is introduced in
          [crate::transform::remove_read_discriminant] (whenever we find a
          discriminant read, we merge it with the subsequent switch into a
          match). *)
[@@deriving
  show,
  eq,
  ord,
  visitors
    {
      name = "iter_statement_base";
      monomorphic = [ "env" ];
      variety = "iter";
      ancestors = [ "iter_trait_impl" ];
      nude = true (* Don't inherit VisitorsRuntime *);
    },
  visitors
    {
      name = "map_statement_base";
      monomorphic = [ "env" ];
      variety = "map";
      ancestors = [ "map_trait_impl" ];
      nude = true (* Don't inherit VisitorsRuntime *);
    }]<|MERGE_RESOLUTION|>--- conflicted
+++ resolved
@@ -10,9 +10,15 @@
 
 and statement = {
   span : span;
+  statement_id : statement_id;
+      (** Integer uniquely identifying this statement among the statmeents in
+          the current body. To simplify things we generate globally-fresh ids
+          when creating a new [Statement]. *)
   content : statement_kind;
   comments_before : string list;  (** Comments that precede this statement. *)
 }
+
+and statement_id = (StatementId.id[@visitors.opaque])
 
 (** A raw statement: a statement without meta data. *)
 and statement_kind =
@@ -65,21 +71,6 @@
   | Loop of block
   | Error of string
 
-<<<<<<< HEAD
-=======
-and statement = {
-  span : span;
-  statement_id : statement_id;
-      (** Integer uniquely identifying this statement among the statmeents in
-          the current body. To simplify things we generate globally-fresh ids
-          when creating a new [Statement]. *)
-  content : raw_statement;
-  comments_before : string list;  (** Comments that precede this statement. *)
-}
-
-and statement_id = (StatementId.id[@visitors.opaque])
-
->>>>>>> 0ea51402
 and switch =
   | If of operand * block * block
       (** Gives the [if] block and the [else] block. The [Operand] is the
