open OfJsonBasic
open Types
open LlbcAst
open GAstOfJson

let rec ___ = ()

and block_of_json (ctx : of_json_ctx) (js : json) : (block, string) result =
  combine_error_msgs js __FUNCTION__
    (match js with
    | `Assoc [ ("span", span); ("statements", statements) ] ->
        let* span = span_of_json ctx span in
        let* statements = list_of_json statement_of_json ctx statements in
        Ok ({ span; statements } : block)
    | _ -> Error "")

and statement_of_json (ctx : of_json_ctx) (js : json) :
    (statement, string) result =
  combine_error_msgs js __FUNCTION__
    (match js with
    | `Assoc
        [
          ("span", span);
          ("content", content);
          ("comments_before", comments_before);
        ] ->
        let* span = span_of_json ctx span in
        let* content = statement_kind_of_json ctx content in
        let* comments_before =
          list_of_json string_of_json ctx comments_before
        in
        Ok ({ span; content; comments_before } : statement)
    | _ -> Error "")

and statement_kind_of_json (ctx : of_json_ctx) (js : json) :
    (statement_kind, string) result =
  combine_error_msgs js __FUNCTION__
    (match js with
    | `Assoc [ ("Assign", `List [ x_0; x_1 ]) ] ->
        let* x_0 = place_of_json ctx x_0 in
        let* x_1 = rvalue_of_json ctx x_1 in
        Ok (Assign (x_0, x_1))
    | `Assoc [ ("SetDiscriminant", `List [ x_0; x_1 ]) ] ->
        let* x_0 = place_of_json ctx x_0 in
        let* x_1 = variant_id_of_json ctx x_1 in
        Ok (SetDiscriminant (x_0, x_1))
    | `Assoc [ ("CopyNonOverlapping", copy_non_overlapping) ] ->
        let* copy_non_overlapping =
          box_of_json copy_non_overlapping_of_json ctx copy_non_overlapping
        in
        Ok (CopyNonOverlapping copy_non_overlapping)
    | `Assoc [ ("StorageLive", storage_live) ] ->
        let* storage_live = local_id_of_json ctx storage_live in
        Ok (StorageLive storage_live)
    | `Assoc [ ("StorageDead", storage_dead) ] ->
        let* storage_dead = local_id_of_json ctx storage_dead in
        Ok (StorageDead storage_dead)
    | `Assoc [ ("Deinit", deinit) ] ->
        let* deinit = place_of_json ctx deinit in
        Ok (Deinit deinit)
    | `Assoc [ ("Drop", `List [ x_0; x_1 ]) ] ->
        let* x_0 = place_of_json ctx x_0 in
        let* x_1 = trait_ref_of_json ctx x_1 in
        Ok (Drop (x_0, x_1))
    | `Assoc [ ("Assert", assert_) ] ->
        let* assert_ = assertion_of_json ctx assert_ in
        Ok (Assert assert_)
    | `Assoc [ ("Call", call) ] ->
        let* call = call_of_json ctx call in
        Ok (Call call)
    | `Assoc [ ("Abort", abort) ] ->
        let* abort = abort_kind_of_json ctx abort in
        Ok (Abort abort)
    | `String "Return" -> Ok Return
    | `Assoc [ ("Break", break) ] ->
        let* break = int_of_json ctx break in
        Ok (Break break)
    | `Assoc [ ("Continue", continue) ] ->
        let* continue = int_of_json ctx continue in
        Ok (Continue continue)
    | `String "Nop" -> Ok Nop
    | `Assoc [ ("Switch", switch) ] ->
        let* switch = switch_of_json ctx switch in
        Ok (Switch switch)
    | `Assoc [ ("Loop", loop) ] ->
        let* loop = block_of_json ctx loop in
        Ok (Loop loop)
    | `Assoc [ ("Error", error) ] ->
        let* error = string_of_json ctx error in
        Ok (Error error)
    | _ -> Error "")

<<<<<<< HEAD
=======
and statement_of_json (ctx : of_json_ctx) (js : json) :
    (statement, string) result =
  combine_error_msgs js __FUNCTION__
    (match js with
    | `Assoc
        [
          ("span", span);
          ("id", id);
          ("content", content);
          ("comments_before", comments_before);
        ] ->
        let* span = span_of_json ctx span in
        let* statement_id = statement_id_of_json ctx id in
        let* content = raw_statement_of_json ctx content in
        let* comments_before =
          list_of_json string_of_json ctx comments_before
        in
        Ok ({ span; statement_id; content; comments_before } : statement)
    | _ -> Error "")

and statement_id_of_json (ctx : of_json_ctx) (js : json) :
    (statement_id, string) result =
  combine_error_msgs js __FUNCTION__
    (match js with
    | x -> StatementId.id_of_json ctx x
    | _ -> Error "")

>>>>>>> 0ea51402
and switch_of_json (ctx : of_json_ctx) (js : json) : (switch, string) result =
  combine_error_msgs js __FUNCTION__
    (match js with
    | `Assoc [ ("If", `List [ x_0; x_1; x_2 ]) ] ->
        let* x_0 = operand_of_json ctx x_0 in
        let* x_1 = block_of_json ctx x_1 in
        let* x_2 = block_of_json ctx x_2 in
        Ok (If (x_0, x_1, x_2))
    | `Assoc [ ("SwitchInt", `List [ x_0; x_1; x_2; x_3 ]) ] ->
        let* x_0 = operand_of_json ctx x_0 in
        let* x_1 = integer_type_of_json ctx x_1 in
        let* x_2 =
          list_of_json
            (pair_of_json (list_of_json scalar_value_of_json) block_of_json)
            ctx x_2
        in
        let* x_3 = block_of_json ctx x_3 in
        Ok (SwitchInt (x_0, x_1, x_2, x_3))
    | `Assoc [ ("Match", `List [ x_0; x_1; x_2 ]) ] ->
        let* x_0 = place_of_json ctx x_0 in
        let* x_1 =
          list_of_json
            (pair_of_json (list_of_json variant_id_of_json) block_of_json)
            ctx x_1
        in
        let* x_2 = option_of_json block_of_json ctx x_2 in
        Ok (Match (x_0, x_1, x_2))
    | _ -> Error "")<|MERGE_RESOLUTION|>--- conflicted
+++ resolved
@@ -21,15 +21,24 @@
     | `Assoc
         [
           ("span", span);
+          ("id", id);
           ("content", content);
           ("comments_before", comments_before);
         ] ->
         let* span = span_of_json ctx span in
+        let* statement_id = statement_id_of_json ctx id in
         let* content = statement_kind_of_json ctx content in
         let* comments_before =
           list_of_json string_of_json ctx comments_before
         in
-        Ok ({ span; content; comments_before } : statement)
+        Ok ({ span; statement_id; content; comments_before } : statement)
+    | _ -> Error "")
+
+and statement_id_of_json (ctx : of_json_ctx) (js : json) :
+    (statement_id, string) result =
+  combine_error_msgs js __FUNCTION__
+    (match js with
+    | x -> StatementId.id_of_json ctx x
     | _ -> Error "")
 
 and statement_kind_of_json (ctx : of_json_ctx) (js : json) :
@@ -90,36 +99,6 @@
         Ok (Error error)
     | _ -> Error "")
 
-<<<<<<< HEAD
-=======
-and statement_of_json (ctx : of_json_ctx) (js : json) :
-    (statement, string) result =
-  combine_error_msgs js __FUNCTION__
-    (match js with
-    | `Assoc
-        [
-          ("span", span);
-          ("id", id);
-          ("content", content);
-          ("comments_before", comments_before);
-        ] ->
-        let* span = span_of_json ctx span in
-        let* statement_id = statement_id_of_json ctx id in
-        let* content = raw_statement_of_json ctx content in
-        let* comments_before =
-          list_of_json string_of_json ctx comments_before
-        in
-        Ok ({ span; statement_id; content; comments_before } : statement)
-    | _ -> Error "")
-
-and statement_id_of_json (ctx : of_json_ctx) (js : json) :
-    (statement_id, string) result =
-  combine_error_msgs js __FUNCTION__
-    (match js with
-    | x -> StatementId.id_of_json ctx x
-    | _ -> Error "")
-
->>>>>>> 0ea51402
 and switch_of_json (ctx : of_json_ctx) (js : json) : (switch, string) result =
   combine_error_msgs js __FUNCTION__
     (match js with
