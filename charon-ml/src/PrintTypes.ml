(** Pretty-printing for types *)

include PrintValues
open Meta
open Types
open TypesUtils
open GAst
open PrintUtils

let region_var_to_string (rv : region_var) : string =
  match rv.name with
  | Some name -> name
  | None -> RegionId.to_string rv.index

let g_region_group_to_string (rid_to_string : 'rid -> string)
    (id_to_string : 'id -> string) (gr : ('rid, 'id) g_region_group) : string =
  let { id; regions; parents } = gr in
  "{ id: " ^ id_to_string id ^ "; regions: ["
  ^ String.concat ", " (List.map rid_to_string regions)
  ^ "]; parents: ["
  ^ String.concat ", " (List.map id_to_string parents)
  ^ "] }"

let region_var_group_to_string (gr : region_var_group) : string =
  g_region_group_to_string RegionId.to_string RegionGroupId.to_string gr

let region_var_groups_to_string (gl : region_var_groups) : string =
  String.concat "\n" (List.map region_var_group_to_string gl)

let ref_kind_to_string (rk : ref_kind) : string =
  match rk with
  | RMut -> "Mut"
  | RShared -> "Shared"

let builtin_ty_to_string (_ : builtin_ty) : string = "Box"

let de_bruijn_var_to_pretty_string show_varid var : string =
  match var with
  | Bound (dbid, varid) -> show_de_bruijn_id dbid ^ "_" ^ show_varid varid
  | Free varid -> show_varid varid

let region_db_var_to_pretty_string (var : region_db_var) : string =
  "'" ^ de_bruijn_var_to_pretty_string RegionId.to_string var

let type_db_var_to_pretty_string (var : type_db_var) : string =
  "T@" ^ de_bruijn_var_to_pretty_string TypeVarId.to_string var

let type_var_id_to_pretty_string (id : type_var_id) : string =
  "T@" ^ TypeVarId.to_string id

let type_var_to_string (tv : type_var) : string = tv.name

let const_generic_var_id_to_pretty_string (id : const_generic_var_id) : string =
  "C@" ^ ConstGenericVarId.to_string id

let const_generic_db_var_to_pretty_string (var : const_generic_db_var) : string
    =
  "C@" ^ de_bruijn_var_to_pretty_string ConstGenericVarId.to_string var

let const_generic_var_to_string (v : const_generic_var) : string = v.name

let trait_clause_id_to_pretty_string (id : trait_clause_id) : string =
  "TraitClause@" ^ TraitClauseId.to_string id

let trait_db_var_to_pretty_string (var : trait_db_var) : string =
  "TraitClause@" ^ de_bruijn_var_to_pretty_string TraitClauseId.to_string var

let trait_clause_id_to_string _ id = trait_clause_id_to_pretty_string id

let type_decl_id_to_pretty_string (id : type_decl_id) : string =
  "TypeDecl@" ^ TypeDeclId.to_string id

let fun_decl_id_to_pretty_string (id : FunDeclId.id) : string =
  "FunDecl@" ^ FunDeclId.to_string id

let global_decl_id_to_pretty_string (id : GlobalDeclId.id) : string =
  "GlobalDecl@" ^ GlobalDeclId.to_string id

let trait_decl_id_to_pretty_string (id : trait_decl_id) : string =
  "TraitDecl@" ^ TraitDeclId.to_string id

let trait_impl_id_to_pretty_string (id : trait_impl_id) : string =
  "TraitImpl@" ^ TraitImplId.to_string id

let variant_id_to_pretty_string (id : variant_id) : string =
  "Variant@" ^ VariantId.to_string id

let field_id_to_pretty_string (id : field_id) : string =
  "Field@" ^ FieldId.to_string id

let lookup_var_in_env (env : 'a fmt_env)
    (find_in : generic_params -> 'id -> 'b option) (var : 'id de_bruijn_var) :
    'b option =
  if List.length env.generics == 0 then None
  else
    let dbid, varid =
      match var with
      | Bound (dbid, varid) -> (dbid, varid)
      | Free varid ->
          let len = List.length env.generics in
          let dbid = len - 1 in
          (dbid, varid)
    in
    match List.nth_opt env.generics dbid with
    | None -> None
    | Some generics -> begin
        match find_in generics varid with
        | None -> None
        | Some r -> Some r
      end

let region_db_var_to_string (env : 'a fmt_env) (var : region_db_var) : string =
  (* Note that the regions are not necessarily ordered following their indices *)
  let find (generics : generic_params) varid =
    List.find_opt (fun (v : region_var) -> v.index = varid) generics.regions
  in
  match lookup_var_in_env env find var with
  | None -> region_db_var_to_pretty_string var
  | Some r -> region_var_to_string r

let type_db_var_to_string (env : 'a fmt_env) (var : type_db_var) : string =
  let find (generics : generic_params) varid =
    List.find_opt (fun (v : type_var) -> v.index = varid) generics.types
  in
  match lookup_var_in_env env find var with
  | None -> type_db_var_to_pretty_string var
  | Some r -> type_var_to_string r

let const_generic_db_var_to_string (env : 'a fmt_env)
    (var : const_generic_db_var) : string =
  let find (generics : generic_params) varid =
    List.find_opt
      (fun (v : const_generic_var) -> v.index = varid)
      generics.const_generics
  in
  match lookup_var_in_env env find var with
  | None -> const_generic_db_var_to_pretty_string var
  | Some r -> const_generic_var_to_string r

let trait_db_var_to_string (env : 'a fmt_env) (var : trait_db_var) : string =
  let find (generics : generic_params) varid =
    List.find_opt
      (fun (v : trait_clause) -> v.clause_id = varid)
      generics.trait_clauses
  in
  match lookup_var_in_env env find var with
  | None -> trait_db_var_to_pretty_string var
  | Some r -> trait_clause_id_to_pretty_string r.clause_id

let region_to_string (env : 'a fmt_env) (r : region) : string =
  match r with
  | RStatic -> "'static"
  | RErased -> "'_"
  | RVar var -> region_db_var_to_string env var

let region_binder_to_string (value_to_string : 'a fmt_env -> 'c -> string)
    (env : 'a fmt_env) (rb : 'c region_binder) : string =
  let env = fmt_env_push_regions env rb.binder_regions in
  let value = value_to_string env rb.binder_value in
  match rb.binder_regions with
  | [] -> value
  | _ ->
      "for <"
      ^ String.concat "," (List.map region_var_to_string rb.binder_regions)
      ^ "> " ^ value

let rec type_id_to_string (env : 'a fmt_env) (id : type_id) : string =
  match id with
  | TAdtId id -> type_decl_id_to_string env id
  | TTuple -> ""
  | TBuiltin aty -> (
      match aty with
      | TBox -> "alloc::boxed::Box"
      | TStr -> "str"
      | TArray -> "@Array"
      | TSlice -> "@Slice")

and type_decl_id_to_string env def_id =
  (* We don't want the printing functions to crash if the crate is partial *)
  match TypeDeclId.Map.find_opt def_id env.crate.type_decls with
  | None -> type_decl_id_to_pretty_string def_id
  | Some def -> name_to_string env def.item_meta.name

and type_decl_ref_to_string (env : 'a fmt_env) (tref : type_decl_ref) : string =
  match tref.id with
  | TTuple ->
      let params, trait_refs = generic_args_to_strings env tref.generics in
      "(" ^ String.concat ", " params ^ ")"
  | id ->
      let id = type_id_to_string env id in
      let generics = generic_args_to_string env tref.generics in
      id ^ generics

and fun_decl_id_to_string (env : 'a fmt_env) (id : FunDeclId.id) : string =
  match FunDeclId.Map.find_opt id env.crate.fun_decls with
  | None -> fun_decl_id_to_pretty_string id
  | Some def -> name_to_string env def.item_meta.name

and global_decl_id_to_string env def_id =
  match GlobalDeclId.Map.find_opt def_id env.crate.global_decls with
  | None -> global_decl_id_to_pretty_string def_id
  | Some def -> name_to_string env def.item_meta.name

and global_decl_ref_to_string (env : 'a fmt_env) (gr : global_decl_ref) : string
    =
  let global_id = global_decl_id_to_string env gr.id in
  let generics = generic_args_to_string env gr.generics in
  global_id ^ generics

and trait_decl_id_to_string env id =
  match TraitDeclId.Map.find_opt id env.crate.trait_decls with
  | None -> trait_decl_id_to_pretty_string id
  | Some def -> name_to_string env def.item_meta.name

and trait_impl_id_to_string env id =
  match TraitImplId.Map.find_opt id env.crate.trait_impls with
  | None -> trait_impl_id_to_pretty_string id
  | Some def -> name_to_string env def.item_meta.name

and trait_impl_ref_to_string (env : 'a fmt_env) (iref : trait_impl_ref) : string
    =
  let impl = trait_impl_id_to_string env iref.id in
  let generics = generic_args_to_string env iref.generics in
  impl ^ generics

and const_generic_to_string (env : 'a fmt_env) (cg : const_generic) : string =
  match cg with
  | CgGlobal id -> global_decl_id_to_string env id
  | CgVar var -> const_generic_db_var_to_string env var
  | CgValue lit -> literal_to_string lit

and builtin_fun_id_to_string (aid : builtin_fun_id) : string =
  match aid with
  | BoxNew -> "alloc::boxed::Box::new"
  | ArrayToSliceShared -> "@ArrayToSliceShared"
  | ArrayToSliceMut -> "@ArrayToSliceMut"
  | ArrayRepeat -> "@ArrayRepeat"
  | Index { is_array; mutability; is_range } ->
      let ty = if is_array then "Array" else "Slice" in
      let op = if is_range then "SubSlice" else "Index" in
      let mutability = ref_kind_to_string mutability in
      "@" ^ ty ^ op ^ mutability
  | PtrFromParts mut ->
      let mut = if mut = RMut then "Mut" else "" in
      "@PtrFromParts" ^ mut

and fun_id_to_string (env : 'a fmt_env) (fid : fun_id) : string =
  match fid with
  | FRegular fid -> fun_decl_id_to_string env fid
  | FBuiltin aid -> builtin_fun_id_to_string aid

and fun_id_or_trait_method_ref_to_string (env : 'a fmt_env)
    (r : fun_id_or_trait_method_ref) : string =
  match r with
  | TraitMethod (trait_ref, method_name, _) ->
      trait_ref_to_string env trait_ref ^ "::" ^ method_name
  | FunId fid -> fun_id_to_string env fid

and fn_ptr_to_string (env : 'a fmt_env) (ptr : fn_ptr) : string =
  let generics = generic_args_to_string env ptr.generics in
  fun_id_or_trait_method_ref_to_string env ptr.func ^ generics

and ty_to_string (env : 'a fmt_env) (ty : ty) : string =
  match ty with
  | TAdt tref -> type_decl_ref_to_string env tref
  | TVar tv -> type_db_var_to_string env tv
  | TNever -> "!"
  | TLiteral lit_ty -> literal_type_to_string lit_ty
  | TTraitType (trait_ref, type_name) ->
      let trait_ref = trait_ref_to_string env trait_ref in
      trait_ref ^ "::" ^ type_name
  | TRef (r, rty, ref_kind) -> (
      match ref_kind with
      | RMut ->
          "&" ^ region_to_string env r ^ " mut (" ^ ty_to_string env rty ^ ")"
      | RShared ->
          "&" ^ region_to_string env r ^ " (" ^ ty_to_string env rty ^ ")")
  | TRawPtr (rty, ref_kind) -> (
      match ref_kind with
      | RMut -> "*mut " ^ ty_to_string env rty
      | RShared -> "*const " ^ ty_to_string env rty)
  | TFnPtr binder ->
      let env = fmt_env_push_regions env binder.binder_regions in
      let inputs, output = binder.binder_value in
      let inputs =
        "(" ^ String.concat ", " (List.map (ty_to_string env) inputs) ^ ") -> "
      in
      inputs ^ ty_to_string env output
  | TFnDef f ->
      let env = fmt_env_push_regions env f.binder_regions in
      let fn = fn_ptr_to_string env f.binder_value in
      fn
  | TDynTrait _ -> "dyn (TODO)"
  | TError msg -> "type_error (\"" ^ msg ^ "\")"

(** Return two lists:
    - one for the regions, types, const generics
    - one for the trait refs *)
and generic_args_to_strings (env : 'a fmt_env) (generics : generic_args) :
    string list * string list =
  let { regions; types; const_generics; trait_refs } = generics in
  let regions = List.map (region_to_string env) regions in
  let types = List.map (ty_to_string env) types in
  let cgs = List.map (const_generic_to_string env) const_generics in
  let params = List.flatten [ regions; types; cgs ] in
  let trait_refs = List.map (trait_ref_to_string env) trait_refs in
  (params, trait_refs)

and generic_args_to_string (env : 'a fmt_env) (generics : generic_args) : string
    =
  let params, trait_refs = generic_args_to_strings env generics in
  let params =
    if params = [] then "" else "<" ^ String.concat ", " params ^ ">"
  in
  let trait_refs =
    if trait_refs = [] then "" else "[" ^ String.concat ", " trait_refs ^ "]"
  in
  params ^ trait_refs

<<<<<<< HEAD
and trait_ref_to_string (env : 'a fmt_env) (tr : trait_ref) : string =
  match tr.trait_id with
  | Self -> "Self"
  | TraitImpl impl_ref -> trait_impl_ref_to_string env impl_ref
  | BuiltinOrAuto _ ->
      region_binder_to_string trait_decl_ref_to_string env tr.trait_decl_ref
=======
and trait_instance_id_to_string (env : 'a fmt_env)
    (implements : trait_decl_ref region_binder option)
    (kind : trait_instance_id) : string =
  match kind with
  | Self -> "Self"
  | TraitImpl impl_ref -> trait_impl_ref_to_string env impl_ref
  | BuiltinOrAuto _ ->
      region_binder_to_string trait_decl_ref_to_string env
        (Option.get implements)
>>>>>>> cd4d63b3
  | Clause id -> trait_db_var_to_string env id
  | ParentClause (tref, clause_id) ->
      let inst_id = trait_ref_to_string env tref in
      let clause_id = trait_clause_id_to_string env clause_id in
      "parent(" ^ inst_id ^ ")::" ^ clause_id
  | Dyn ->
      let trait =
<<<<<<< HEAD
        region_binder_to_string trait_decl_ref_to_string env tr.trait_decl_ref
=======
        region_binder_to_string trait_decl_ref_to_string env
          (Option.get implements)
>>>>>>> cd4d63b3
      in
      "dyn(" ^ trait ^ ")"
  | UnknownTrait msg -> "UNKNOWN(" ^ msg ^ ")"

<<<<<<< HEAD
=======
and trait_ref_to_string (env : 'a fmt_env) (tr : trait_ref) : string =
  trait_instance_id_to_string env (Some tr.trait_decl_ref) tr.trait_id

>>>>>>> cd4d63b3
and trait_decl_ref_to_string (env : 'a fmt_env) (tr : trait_decl_ref) : string =
  let trait_id = trait_decl_id_to_string env tr.id in
  let generics = generic_args_to_string env tr.generics in
  trait_id ^ generics

and impl_elem_to_string (env : 'a fmt_env) (elem : impl_elem) : string =
  match elem with
  | ImplElemTy bound_ty ->
      (* Locally replace the generics and the predicates *)
      let env = fmt_env_update_generics_and_preds env bound_ty.binder_params in
      ty_to_string env bound_ty.binder_value
  | ImplElemTrait impl_id -> begin
      match TraitImplId.Map.find_opt impl_id env.crate.trait_impls with
      | None -> trait_impl_id_to_string env impl_id
      | Some impl -> (
          (* Locally replace the generics and the predicates *)
          let env = fmt_env_update_generics_and_preds env impl.generics in
          (* Put the first type argument aside (it gives the type for which we
             implement the trait) *)
          let { id; generics } : trait_decl_ref = impl.impl_trait in
          match generics.types with
          | ty :: types -> begin
              let ty, types = Collections.List.pop generics.types in
              let generics = { generics with types } in
              let tr : trait_decl_ref = { id; generics } in
              let ty = ty_to_string env ty in
              let tr = trait_decl_ref_to_string env tr in
              tr ^ " for " ^ ty
            end
          (* When monomorphizing, traits no longer take a `Self` argument, it's stored in the name *)
          | [] -> trait_decl_ref_to_string env impl.impl_trait)
    end

and path_elem_to_string (env : 'a fmt_env) (e : path_elem) : string =
  match e with
  | PeIdent (s, d) ->
      let d =
        if d = Disambiguator.zero then "" else "#" ^ Disambiguator.to_string d
      in
      s ^ d
  | PeImpl impl -> "{" ^ impl_elem_to_string env impl ^ "}"
  | PeMonomorphized args ->
      let params, _ = generic_args_to_strings env args in
      "<" ^ String.concat ", " params ^ ">"

and name_to_string (env : 'a fmt_env) (n : name) : string =
  let name = List.map (path_elem_to_string env) n in
  String.concat "::" name

and raw_attribute_to_string (attr : raw_attribute) : string =
  let args =
    match attr.args with
    | None -> ""
    | Some args -> "(" ^ args ^ ")"
  in
  attr.path ^ args

let trait_clause_to_string (env : 'a fmt_env) (clause : trait_clause) : string =
  let clause_id = trait_clause_id_to_string env clause.clause_id in
  let trait =
    region_binder_to_string trait_decl_ref_to_string env clause.trait
  in
  "[" ^ clause_id ^ "]: " ^ trait

let generic_params_to_strings (env : 'a fmt_env) (generics : generic_params) :
    string list * string list =
  let ({ regions; types; const_generics; trait_clauses; _ } : generic_params) =
    generics
  in
  let regions = List.map region_var_to_string regions in
  let types = List.map type_var_to_string types in
  let cgs = List.map const_generic_var_to_string const_generics in
  let params = List.flatten [ regions; types; cgs ] in
  let trait_clauses = List.map (trait_clause_to_string env) trait_clauses in
  (params, trait_clauses)

let field_to_string env (f : field) : string =
  match f.field_name with
  | Some field_name -> field_name ^ " : " ^ ty_to_string env f.field_ty
  | None -> ty_to_string env f.field_ty

let variant_to_string env (v : variant) : string =
  v.variant_name ^ "("
  ^ String.concat ", " (List.map (field_to_string env) v.fields)
  ^ ")"

let trait_type_constraint_to_string (env : 'a fmt_env)
    (ttc : trait_type_constraint) : string =
  let { trait_ref; type_name; ty } = ttc in
  let trait_ref = trait_ref_to_string env trait_ref in
  let ty = ty_to_string env ty in
  trait_ref ^ "::" ^ type_name ^ " = " ^ ty

(** Helper to format "where" clauses *)
let clauses_to_string (indent : string) (indent_incr : string)
    (clauses : string list) : string =
  if clauses = [] then ""
  else
    let env_clause s = indent ^ indent_incr ^ s ^ "," in
    let clauses = List.map env_clause clauses in
    "\n" ^ indent ^ "where\n" ^ String.concat "\n" clauses

(** Helper to format "where" clauses *)
let predicates_and_trait_clauses_to_string (env : 'a fmt_env) (indent : string)
    (indent_incr : string) (generics : generic_params) : string list * string =
  let params, trait_clauses = generic_params_to_strings env generics in
  let region_to_string = region_to_string env in
  let regions_outlive =
    let outlive_to_string _ (x, y) =
      region_to_string x ^ " : " ^ region_to_string y
    in
    List.map
      (region_binder_to_string outlive_to_string env)
      generics.regions_outlive
  in
  let types_outlive =
    let outlive_to_string _ (x, y) =
      ty_to_string env x ^ " : " ^ region_to_string y
    in
    List.map
      (region_binder_to_string outlive_to_string env)
      generics.types_outlive
  in
  let trait_type_constraints =
    List.map
      (region_binder_to_string trait_type_constraint_to_string env)
      generics.trait_type_constraints
  in
  (* Split between the inherited clauses and the local clauses *)
  let clauses =
    clauses_to_string indent indent_incr
      (List.concat
         [
           trait_clauses; regions_outlive; types_outlive; trait_type_constraints;
         ])
  in
  (params, clauses)

let type_decl_to_string (env : 'a fmt_env) (def : type_decl) : string =
  (* Locally update the generics and the predicates *)
  let env = fmt_env_update_generics_and_preds env def.generics in
  let params, clauses =
    predicates_and_trait_clauses_to_string env "" "  " def.generics
  in

  let name = name_to_string env def.item_meta.name in
  let params =
    if params <> [] then "<" ^ String.concat ", " params ^ ">" else ""
  in
  match def.kind with
  | Struct fields ->
      if fields <> [] then
        let fields =
          String.concat ""
            (List.map (fun f -> "\n  " ^ field_to_string env f ^ ",") fields)
        in
        "struct " ^ name ^ params ^ clauses ^ "\n{" ^ fields ^ "\n}"
      else "struct " ^ name ^ params ^ clauses ^ "{}"
  | Enum variants ->
      let variants =
        List.map (fun v -> "|  " ^ variant_to_string env v) variants
      in
      let variants = String.concat "\n" variants in
      "enum " ^ name ^ params ^ clauses ^ "\n  =\n" ^ variants
  | Union fields ->
      if fields <> [] then
        let fields =
          String.concat ""
            (List.map (fun f -> "\n  " ^ field_to_string env f ^ ",") fields)
        in
        "union " ^ name ^ params ^ clauses ^ "\n{" ^ fields ^ "\n}"
      else "union " ^ name ^ params ^ clauses ^ "{}"
  | Alias ty -> "type " ^ name ^ params ^ clauses ^ " = " ^ ty_to_string env ty
  | Opaque -> "opaque type " ^ name ^ params ^ clauses
  | TDeclError err -> "error(\"" ^ err ^ "\")"

let adt_variant_to_string (env : 'a fmt_env) (def_id : TypeDeclId.id)
    (variant_id : VariantId.id) : string =
  match TypeDeclId.Map.find_opt def_id env.crate.type_decls with
  | None ->
      type_decl_id_to_pretty_string def_id
      ^ "::"
      ^ variant_id_to_pretty_string variant_id
  | Some def -> begin
      match def.kind with
      | Enum variants ->
          let variant = VariantId.nth variants variant_id in
          name_to_string env def.item_meta.name ^ "::" ^ variant.variant_name
      | _ -> raise (Failure "Unreachable")
    end

let adt_field_names (env : 'a fmt_env) (def_id : TypeDeclId.id)
    (opt_variant_id : VariantId.id option) : string list option =
  match TypeDeclId.Map.find_opt def_id env.crate.type_decls with
  | None -> None
  | Some { kind = Opaque; _ } -> None
  | Some def ->
      let fields = type_decl_get_fields def opt_variant_id in
      (* There are two cases: either all the fields have names, or none
         of them has names *)
      let has_names =
        List.exists (fun f -> Option.is_some f.field_name) fields
      in
      if has_names then
        let fields = List.map (fun f -> Option.get f.field_name) fields in
        Some fields
      else None

let adt_field_to_string (env : 'a fmt_env) (def_id : TypeDeclId.id)
    (opt_variant_id : VariantId.id option) (field_id : FieldId.id) :
    string option =
  match TypeDeclId.Map.find_opt def_id env.crate.type_decls with
  | None -> None
  | Some { kind = Opaque; _ } -> None
  | Some def ->
      let fields = type_decl_get_fields def opt_variant_id in
      let field = FieldId.nth fields field_id in
      field.field_name<|MERGE_RESOLUTION|>--- conflicted
+++ resolved
@@ -317,14 +317,6 @@
   in
   params ^ trait_refs
 
-<<<<<<< HEAD
-and trait_ref_to_string (env : 'a fmt_env) (tr : trait_ref) : string =
-  match tr.trait_id with
-  | Self -> "Self"
-  | TraitImpl impl_ref -> trait_impl_ref_to_string env impl_ref
-  | BuiltinOrAuto _ ->
-      region_binder_to_string trait_decl_ref_to_string env tr.trait_decl_ref
-=======
 and trait_instance_id_to_string (env : 'a fmt_env)
     (implements : trait_decl_ref region_binder option)
     (kind : trait_instance_id) : string =
@@ -334,7 +326,6 @@
   | BuiltinOrAuto _ ->
       region_binder_to_string trait_decl_ref_to_string env
         (Option.get implements)
->>>>>>> cd4d63b3
   | Clause id -> trait_db_var_to_string env id
   | ParentClause (tref, clause_id) ->
       let inst_id = trait_ref_to_string env tref in
@@ -342,22 +333,30 @@
       "parent(" ^ inst_id ^ ")::" ^ clause_id
   | Dyn ->
       let trait =
-<<<<<<< HEAD
-        region_binder_to_string trait_decl_ref_to_string env tr.trait_decl_ref
-=======
         region_binder_to_string trait_decl_ref_to_string env
           (Option.get implements)
->>>>>>> cd4d63b3
       in
       "dyn(" ^ trait ^ ")"
   | UnknownTrait msg -> "UNKNOWN(" ^ msg ^ ")"
 
-<<<<<<< HEAD
-=======
 and trait_ref_to_string (env : 'a fmt_env) (tr : trait_ref) : string =
-  trait_instance_id_to_string env (Some tr.trait_decl_ref) tr.trait_id
-
->>>>>>> cd4d63b3
+  match tr.trait_id with
+  | Self -> "Self"
+  | TraitImpl impl_ref -> trait_impl_ref_to_string env impl_ref
+  | BuiltinOrAuto _ ->
+      region_binder_to_string trait_decl_ref_to_string env tr.trait_decl_ref
+  | Clause id -> trait_db_var_to_string env id
+  | ParentClause (tref, clause_id) ->
+      let inst_id = trait_ref_to_string env tref in
+      let clause_id = trait_clause_id_to_string env clause_id in
+      "parent(" ^ inst_id ^ ")::" ^ clause_id
+  | Dyn ->
+      let trait =
+        region_binder_to_string trait_decl_ref_to_string env tr.trait_decl_ref
+      in
+      "dyn(" ^ trait ^ ")"
+  | UnknownTrait msg -> "UNKNOWN(" ^ msg ^ ")"
+
 and trait_decl_ref_to_string (env : 'a fmt_env) (tr : trait_decl_ref) : string =
   let trait_id = trait_decl_id_to_string env tr.id in
   let generics = generic_args_to_string env tr.generics in
