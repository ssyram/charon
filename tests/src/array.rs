--- conflicted
+++ resolved
@@ -155,24 +155,16 @@
 
 fn index_all() -> u32 {
     let mut x: [u32; 2] = [0, 0];
-<<<<<<< HEAD
     if true {
         let mut y: [u32; 2] = [0, 0];
     } else {
         let mut z: [u32; 2] = [0, 0];
     }
-    index_array(x) +
-    index_array(x) +
-    index_array_borrow(&x) +
-    index_slice(&x) +
-    index_mut_slice(&mut x)
-=======
     index_array(x)
         + index_array(x)
         + index_array_borrow(&x)
         + index_slice_u32_0(&x)
         + index_mut_slice_u32_0(&mut x)
->>>>>>> 5a81a41b
 }
 
 fn update_array(mut x: [u32; 2]) {
