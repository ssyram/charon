# Final LLBC before serialization:

// Full name: core::marker::MetaSized
#[lang_item("meta_sized")]
pub trait MetaSized<Self>

// Full name: core::marker::Sized
#[lang_item("sized")]
pub trait Sized<Self>
{
    parent_clause0 : [@TraitClause0]: MetaSized<Self>
    non-dyn-compatible
}

// Full name: core::clone::Clone
#[lang_item("clone")]
pub trait Clone<Self>
{
    parent_clause0 : [@TraitClause0]: Sized<Self>
    fn clone<'_0> = core::clone::Clone::clone<'_0_0, Self>[Self]
    non-dyn-compatible
}

#[lang_item("clone_fn")]
pub fn core::clone::Clone::clone<'_0, Self>(@1: &'_0 (Self)) -> Self
where
    [@TraitClause0]: Clone<Self>,

// Full name: core::clone::impls::{impl Clone for i32}::clone
pub fn {impl Clone for i32}::clone<'_0>(@1: &'_0 (i32)) -> i32

// Full name: core::clone::impls::{impl Clone for i32}
impl Clone for i32 {
    parent_clause0 = Sized<i32>
    fn clone<'_0> = {impl Clone for i32}::clone<'_0_0>
    non-dyn-compatible
}

// Full name: core::cmp::PartialEq
#[lang_item("eq")]
pub trait PartialEq<Self, Rhs>
{
    fn eq<'_0, '_1> = core::cmp::PartialEq::eq<'_0_0, '_0_1, Self, Rhs>[Self]
    vtable: core::cmp::PartialEq::{vtable}<Rhs>
}

#[lang_item("cmp_partialeq_eq")]
pub fn core::cmp::PartialEq::eq<'_0, '_1, Self, Rhs>(@1: &'_0 (Self), @2: &'_1 (Rhs)) -> bool
where
    [@TraitClause0]: PartialEq<Self, Rhs>,

// Full name: core::cmp::Eq
#[lang_item("Eq")]
pub trait Eq<Self>
{
    parent_clause0 : [@TraitClause0]: PartialEq<Self, Self>
    non-dyn-compatible
}

// Full name: core::ops::drop::Drop
#[lang_item("drop")]
pub trait Drop<Self>
{
    parent_clause0 : [@TraitClause0]: MetaSized<Self>
    fn drop<'_0> = core::ops::drop::Drop::drop<'_0_0, Self>[Self]
    vtable: core::ops::drop::Drop::{vtable}
}

// Full name: core::cmp::Ordering
#[lang_item("Ordering")]
pub enum Ordering {
  Less,
  Equal,
  Greater,
}

// Full name: core::cmp::Ordering::{impl Drop for Ordering}
impl Drop for Ordering {
    parent_clause0 = MetaSized<Ordering>
    fn drop<'_0> = {impl Drop for Ordering}::drop<'_0_0>
    non-dyn-compatible
}

// Full name: core::cmp::Ordering::{impl Drop for Ordering}::drop
fn {impl Drop for Ordering}::drop<'_0>(@1: &'_0 mut (Ordering))

// Full name: core::option::Option
#[lang_item("Option")]
pub enum Option<T>
where
    [@TraitClause0]: Sized<T>,
{
  None,
  Some(T),
}

// Full name: core::cmp::PartialOrd
#[lang_item("partial_ord")]
pub trait PartialOrd<Self, Rhs>
{
    parent_clause0 : [@TraitClause0]: PartialEq<Self, Rhs>
    fn partial_cmp<'_0, '_1> = core::cmp::PartialOrd::partial_cmp<'_0_0, '_0_1, Self, Rhs>[Self]
    vtable: core::cmp::PartialOrd::{vtable}<Rhs>
}

// Full name: core::cmp::Ord
#[lang_item("Ord")]
pub trait Ord<Self>
{
    parent_clause0 : [@TraitClause0]: Eq<Self>
    parent_clause1 : [@TraitClause1]: PartialOrd<Self, Self>
    fn cmp<'_0, '_1> = core::cmp::Ord::cmp<'_0_0, '_0_1, Self>[Self]
    non-dyn-compatible
}

#[lang_item("ord_cmp_method")]
pub fn core::cmp::Ord::cmp<'_0, '_1, Self>(@1: &'_0 (Self), @2: &'_1 (Self)) -> Ordering
where
    [@TraitClause0]: Ord<Self>,

#[lang_item("cmp_partialord_cmp")]
pub fn core::cmp::PartialOrd::partial_cmp<'_0, '_1, Self, Rhs>(@1: &'_0 (Self), @2: &'_1 (Rhs)) -> Option<Ordering>[Sized<Ordering>]
where
    [@TraitClause0]: PartialOrd<Self, Rhs>,

// Full name: core::default::Default
#[lang_item("Default")]
pub trait Default<Self>
{
    parent_clause0 : [@TraitClause0]: Sized<Self>
    fn default = default<Self>[Self]
    non-dyn-compatible
}

// Full name: core::default::Default::default
#[lang_item("default_fn")]
pub fn default<Self>() -> Self
where
    [@TraitClause0]: Default<Self>,

// Full name: core::fmt::Error
pub struct Error {}

// Full name: core::fmt::Error::{impl Drop for Error}
impl Drop for Error {
    parent_clause0 = MetaSized<Error>
    fn drop<'_0> = {impl Drop for Error}::drop<'_0_0>
    non-dyn-compatible
}

// Full name: core::fmt::Error::{impl Drop for Error}::drop
fn {impl Drop for Error}::drop<'_0>(@1: &'_0 mut (Error))

// Full name: core::fmt::Arguments
#[lang_item("format_arguments")]
pub opaque type Arguments<'a>
where
    'a : 'a,

// Full name: core::result::Result
#[lang_item("Result")]
pub enum Result<T, E>
where
    [@TraitClause0]: Sized<T>,
    [@TraitClause1]: Sized<E>,
{
  Ok(T),
  Err(E),
}

// Full name: core::fmt::Display
#[lang_item("Display")]
pub trait Display<Self>
{
    fn fmt<'_0, '_1, '_2> = core::fmt::Display::fmt<'_0_0, '_0_1, '_0_2, Self>[Self]
    vtable: core::fmt::Display::{vtable}
}

pub fn core::fmt::Display::fmt<'_0, '_1, '_2, Self>(@1: &'_0 (Self), @2: &'_1 mut (Formatter<'_2>)) -> Result<(), Error>[Sized<()>, Sized<Error>]
where
    [@TraitClause0]: Display<Self>,

// Full name: core::fmt::{impl Display for Str}::fmt
pub fn {impl Display for Str}::fmt<'_0, '_1, '_2>(@1: &'_0 (Str), @2: &'_1 mut (Formatter<'_2>)) -> Result<(), Error>[Sized<()>, Sized<Error>]

// Full name: core::fmt::{impl Display for Str}
impl Display for Str {
    fn fmt<'_0, '_1, '_2> = {impl Display for Str}::fmt<'_0_0, '_0_1, '_0_2>
    vtable: {impl Display for Str}::{vtable}
}

// Full name: core::iter::adapters::copied::Copied
pub opaque type Copied<I>
where
    [@TraitClause0]: Sized<I>,

// Full name: core::marker::Copy
#[lang_item("copy")]
pub trait Copy<Self>
{
    parent_clause0 : [@TraitClause0]: MetaSized<Self>
    parent_clause1 : [@TraitClause1]: Clone<Self>
    non-dyn-compatible
}

// Full name: core::iter::traits::iterator::Iterator
#[lang_item("iterator")]
pub trait Iterator<Self>
{
    parent_clause0 : [@TraitClause0]: MetaSized<Self>
    parent_clause1 : [@TraitClause1]: Sized<Self::Item>
    type Item
    fn next<'_0> = core::iter::traits::iterator::Iterator::next<'_0_0, Self>[Self]
    fn copied<'a, T, [@TraitClause0]: Sized<T>, [@TraitClause1]: Sized<Self>, [@TraitClause2]: Iterator<Self>, [@TraitClause3]: Copy<T>, T : 'a, Self::Item = &'a (T)> = copied<'a, Self, T>[Self, @TraitClause0_0, @TraitClause0_1, @TraitClause0_2, @TraitClause0_3]
    fn sum<S, [@TraitClause0]: Sized<S>, [@TraitClause1]: Sized<Self>, [@TraitClause2]: Sum<S, Self::Item>> = core::iter::traits::iterator::Iterator::sum<Self, S>[Self, @TraitClause0_0, @TraitClause0_1, @TraitClause0_2]
    vtable: core::iter::traits::iterator::Iterator::{vtable}<Self::Item>
}

// Full name: core::iter::traits::accum::Sum
pub trait Sum<Self, A>
{
    parent_clause0 : [@TraitClause0]: Sized<Self>
    parent_clause1 : [@TraitClause1]: Sized<A>
    fn sum<I, [@TraitClause0]: Sized<I>, [@TraitClause1]: Iterator<I>, @TraitClause1_1::Item = A> = core::iter::traits::accum::Sum::sum<Self, A, I>[Self, @TraitClause0_0, @TraitClause0_1]
    non-dyn-compatible
}

// Full name: core::iter::adapters::copied::{impl Iterator for Copied<I>[@TraitClause2]}::next
pub fn {impl Iterator for Copied<I>[@TraitClause2]}::next<'a, '_1, I, T>(@1: &'_1 mut (Copied<I>[@TraitClause2])) -> Option<T>[@TraitClause0]
where
    [@TraitClause0]: Sized<T>,
    [@TraitClause1]: Iterator<I>,
    [@TraitClause2]: Sized<I>,
    [@TraitClause3]: Copy<T>,
    T : 'a,
    @TraitClause1::Item = &'a (T),

#[lang_item("iter_copied")]
pub fn core::iter::adapters::copied::{impl Iterator for Copied<I>[@TraitClause2]}::copied<'a, 'a, I, T, T>(@1: Copied<I>[@TraitClause2]) -> Copied<Copied<I>[@TraitClause2]>[@TraitClause5]
where
    [@TraitClause0]: Sized<T>,
    [@TraitClause1]: Iterator<I>,
    [@TraitClause2]: Sized<I>,
    [@TraitClause3]: Copy<T>,
    [@TraitClause4]: Sized<T>,
    [@TraitClause5]: Sized<Copied<I>[@TraitClause2]>,
    [@TraitClause6]: Iterator<Copied<I>[@TraitClause2]>,
    [@TraitClause7]: Copy<T>,
    T : 'a,
    T : 'a,
    @TraitClause1::Item = &'a (T),
    {impl Iterator for Copied<I>[@TraitClause2]}<'a, I, T>[@TraitClause0, @TraitClause1, @TraitClause2, @TraitClause3]::Item = &'a (T),

pub fn core::iter::adapters::copied::{impl Iterator for Copied<I>[@TraitClause2]}::sum<'a, I, T, S>(@1: Copied<I>[@TraitClause2]) -> S
where
    [@TraitClause0]: Sized<T>,
    [@TraitClause1]: Iterator<I>,
    [@TraitClause2]: Sized<I>,
    [@TraitClause3]: Copy<T>,
    [@TraitClause4]: Sized<S>,
    [@TraitClause5]: Sized<Copied<I>[@TraitClause2]>,
    [@TraitClause6]: Sum<S, T>,
    T : 'a,
    @TraitClause1::Item = &'a (T),

// Full name: core::iter::adapters::copied::{impl Iterator for Copied<I>[@TraitClause2]}
impl<'a, I, T> Iterator for Copied<I>[@TraitClause2]
where
    [@TraitClause0]: Sized<T>,
    [@TraitClause1]: Iterator<I>,
    [@TraitClause2]: Sized<I>,
    [@TraitClause3]: Copy<T>,
    T : 'a,
    @TraitClause1::Item = &'a (T),
{
    parent_clause0 = MetaSized<Copied<I>[@TraitClause2]>
    parent_clause1 = @TraitClause0
    type Item = T
    fn next<'_0> = {impl Iterator for Copied<I>[@TraitClause2]}::next<'a, '_0_0, I, T>[@TraitClause0, @TraitClause1, @TraitClause2, @TraitClause3]
    fn copied<'a, T, [@TraitClause0]: Sized<T>, [@TraitClause1]: Sized<Copied<I>[@TraitClause2]>, [@TraitClause2]: Iterator<Copied<I>[@TraitClause2]>, [@TraitClause3]: Copy<T>, T : 'a, {impl Iterator for Copied<I>[@TraitClause2]}<'a, I, T>[@TraitClause0, @TraitClause1, @TraitClause2, @TraitClause3]::Item = &'a (T)> = core::iter::adapters::copied::{impl Iterator for Copied<I>[@TraitClause2]}::copied<'a, 'a, I, T, T>[@TraitClause0, @TraitClause1, @TraitClause2, @TraitClause3, @TraitClause0_0, @TraitClause0_1, @TraitClause0_2, @TraitClause0_3]
    fn sum<S, [@TraitClause0]: Sized<S>, [@TraitClause1]: Sized<Copied<I>[@TraitClause2]>, [@TraitClause2]: Sum<S, T>> = core::iter::adapters::copied::{impl Iterator for Copied<I>[@TraitClause2]}::sum<'a, I, T, S>[@TraitClause0, @TraitClause1, @TraitClause2, @TraitClause3, @TraitClause0_0, @TraitClause0_1, @TraitClause0_2]
    vtable: {impl Iterator for Copied<I>[@TraitClause2]}::{vtable}<'a, I, T>[@TraitClause0, @TraitClause1, @TraitClause2, @TraitClause3]
}

// Full name: core::iter::adapters::zip::TrustedRandomAccessNoCoerce
pub trait TrustedRandomAccessNoCoerce<Self>
{
    parent_clause0 : [@TraitClause0]: Sized<Self>
    const MAY_HAVE_SIDE_EFFECT : bool
    non-dyn-compatible
}

pub fn core::iter::traits::accum::Sum::sum<Self, A, I>(@1: I) -> Self
where
    [@TraitClause0]: Sum<Self, A>,
    [@TraitClause1]: Sized<I>,
    [@TraitClause2]: Iterator<I>,
    @TraitClause2::Item = A,

// Full name: core::iter::traits::accum::Product
pub trait Product<Self, A>
{
    parent_clause0 : [@TraitClause0]: Sized<Self>
    parent_clause1 : [@TraitClause1]: Sized<A>
    fn product<I, [@TraitClause0]: Sized<I>, [@TraitClause1]: Iterator<I>, @TraitClause1_1::Item = A> = core::iter::traits::accum::Product::product<Self, A, I>[Self, @TraitClause0_0, @TraitClause0_1]
    non-dyn-compatible
}

pub fn core::iter::traits::accum::Product::product<Self, A, I>(@1: I) -> Self
where
    [@TraitClause0]: Product<Self, A>,
    [@TraitClause1]: Sized<I>,
    [@TraitClause2]: Iterator<I>,
    @TraitClause2::Item = A,

// Full name: core::iter::traits::accum::{impl Sum<i32> for i32}::sum
pub fn {impl Sum<i32> for i32}::sum<I>(@1: I) -> i32
where
    [@TraitClause0]: Sized<I>,
    [@TraitClause1]: Iterator<I>,
    @TraitClause1::Item = i32,

// Full name: core::iter::traits::accum::{impl Sum<i32> for i32}
impl Sum<i32> for i32 {
    parent_clause0 = Sized<i32>
    parent_clause1 = Sized<i32>
    fn sum<I, [@TraitClause0]: Sized<I>, [@TraitClause1]: Iterator<I>, @TraitClause1_1::Item = i32> = {impl Sum<i32> for i32}::sum<I>[@TraitClause0_0, @TraitClause0_1]
    non-dyn-compatible
}

// Full name: core::iter::traits::collect::IntoIterator
#[lang_item("IntoIterator")]
pub trait IntoIterator<Self>
where
    Self::parent_clause3::Item = Self::Item,
{
    parent_clause0 : [@TraitClause0]: MetaSized<Self>
    parent_clause1 : [@TraitClause1]: Sized<Self::Item>
    parent_clause2 : [@TraitClause2]: Sized<Self::IntoIter>
    parent_clause3 : [@TraitClause3]: Iterator<Self::IntoIter>
    type Item
    type IntoIter
    fn into_iter = into_iter<Self>[Self]
    vtable: core::iter::traits::collect::IntoIterator::{vtable}<Self::Item, Self::IntoIter>
}

// Full name: core::iter::traits::collect::FromIterator
#[lang_item("FromIterator")]
pub trait FromIterator<Self, A>
{
    parent_clause0 : [@TraitClause0]: Sized<Self>
    parent_clause1 : [@TraitClause1]: Sized<A>
    fn from_iter<T, [@TraitClause0]: Sized<T>, [@TraitClause1]: IntoIterator<T>, @TraitClause1_1::Item = A> = from_iter<Self, A, T>[Self, @TraitClause0_0, @TraitClause0_1]
    non-dyn-compatible
}

// Full name: core::iter::traits::collect::FromIterator::from_iter
#[lang_item("from_iter_fn")]
pub fn from_iter<Self, A, T>(@1: T) -> Self
where
    [@TraitClause0]: FromIterator<Self, A>,
    [@TraitClause1]: Sized<T>,
    [@TraitClause2]: IntoIterator<T>,
    @TraitClause2::Item = A,

// Full name: core::iter::traits::collect::IntoIterator::into_iter
#[lang_item("into_iter")]
pub fn into_iter<Self>(@1: Self) -> @TraitClause0::IntoIter
where
    [@TraitClause0]: IntoIterator<Self>,

// Full name: core::iter::traits::collect::Extend
pub trait Extend<Self, A>
{
    parent_clause0 : [@TraitClause0]: MetaSized<Self>
    parent_clause1 : [@TraitClause1]: Sized<A>
    fn extend<'_0, T, [@TraitClause0]: Sized<T>, [@TraitClause1]: IntoIterator<T>, @TraitClause1_1::Item = A> = extend<'_0_0, Self, A, T>[Self, @TraitClause0_0, @TraitClause0_1]
    non-dyn-compatible
}

// Full name: core::iter::traits::collect::Extend::extend
pub fn extend<'_0, Self, A, T>(@1: &'_0 mut (Self), @2: T)
where
    [@TraitClause0]: Extend<Self, A>,
    [@TraitClause1]: Sized<T>,
    [@TraitClause2]: IntoIterator<T>,
    @TraitClause2::Item = A,

// Full name: core::iter::traits::double_ended::DoubleEndedIterator
#[lang_item("DoubleEndedIterator")]
pub trait DoubleEndedIterator<Self>
{
    parent_clause0 : [@TraitClause0]: MetaSized<Self>
    parent_clause1 : [@TraitClause1]: Iterator<Self>
    fn next_back<'_0> = next_back<'_0_0, Self>[Self]
    vtable: core::iter::traits::double_ended::DoubleEndedIterator::{vtable}<Self::parent_clause1::Item>
}

// Full name: core::iter::traits::double_ended::DoubleEndedIterator::next_back
pub fn next_back<'_0, Self>(@1: &'_0 mut (Self)) -> Option<@TraitClause0::parent_clause1::Item>[@TraitClause0::parent_clause1::parent_clause1]
where
    [@TraitClause0]: DoubleEndedIterator<Self>,

// Full name: core::iter::traits::exact_size::ExactSizeIterator
pub trait ExactSizeIterator<Self>
{
    parent_clause0 : [@TraitClause0]: MetaSized<Self>
    parent_clause1 : [@TraitClause1]: Iterator<Self>
    vtable: core::iter::traits::exact_size::ExactSizeIterator::{vtable}<Self::parent_clause1::Item>
}

#[lang_item("next")]
pub fn core::iter::traits::iterator::Iterator::next<'_0, Self>(@1: &'_0 mut (Self)) -> Option<@TraitClause0::Item>[@TraitClause0::parent_clause1]
where
    [@TraitClause0]: Iterator<Self>,

// Full name: core::iter::traits::iterator::Iterator::copied
#[lang_item("iter_copied")]
pub fn copied<'a, Self, T>(@1: Self) -> Copied<Self>[@TraitClause2]
where
    [@TraitClause0]: Iterator<Self>,
    [@TraitClause1]: Sized<T>,
    [@TraitClause2]: Sized<Self>,
    [@TraitClause3]: Iterator<Self>,
    [@TraitClause4]: Copy<T>,
    T : 'a,
    @TraitClause0::Item = &'a (T),

pub fn core::iter::traits::iterator::Iterator::sum<Self, S>(@1: Self) -> S
where
    [@TraitClause0]: Iterator<Self>,
    [@TraitClause1]: Sized<S>,
    [@TraitClause2]: Sized<Self>,
    [@TraitClause3]: Sum<S, @TraitClause0::Item>,

// Full name: core::marker::{impl Copy for i32}
impl Copy for i32 {
    parent_clause0 = MetaSized<i32>
    parent_clause1 = {impl Clone for i32}
    non-dyn-compatible
}

// Full name: core::marker::Destruct
#[lang_item("destruct")]
pub trait Destruct<Self>
{
    parent_clause0 : [@TraitClause0]: MetaSized<Self>
    vtable: core::marker::Destruct::{vtable}
}

// Full name: core::marker::Tuple
#[lang_item("tuple_trait")]
pub trait Tuple<Self>
{
    parent_clause0 : [@TraitClause0]: MetaSized<Self>
    vtable: core::marker::Tuple::{vtable}
}

// Full name: core::ops::control_flow::ControlFlow
#[lang_item("ControlFlow")]
pub enum ControlFlow<B, C>
where
    [@TraitClause0]: Sized<B>,
    [@TraitClause1]: Sized<C>,
{
  Continue(C),
  Break(B),
}

pub fn core::ops::drop::Drop::drop<'_0, Self>(@1: &'_0 mut (Self))
where
    [@TraitClause0]: Drop<Self>,

// Full name: core::ops::function::FnOnce
#[lang_item("fn_once")]
pub trait FnOnce<Self, Args>
{
    parent_clause0 : [@TraitClause0]: MetaSized<Self>
    parent_clause1 : [@TraitClause1]: Sized<Args>
    parent_clause2 : [@TraitClause2]: Tuple<Args>
    parent_clause3 : [@TraitClause3]: Sized<Self::Output>
    type Output
    fn call_once = call_once<Self, Args>[Self]
    vtable: core::ops::function::FnOnce::{vtable}<Args, Self::Output>
}

// Full name: core::ops::function::FnMut
#[lang_item("fn_mut")]
pub trait FnMut<Self, Args>
{
    parent_clause0 : [@TraitClause0]: MetaSized<Self>
    parent_clause1 : [@TraitClause1]: FnOnce<Self, Args>
    parent_clause2 : [@TraitClause2]: Sized<Args>
    parent_clause3 : [@TraitClause3]: Tuple<Args>
    fn call_mut<'_0> = call_mut<'_0_0, Self, Args>[Self]
    vtable: core::ops::function::FnMut::{vtable}<Args, Self::parent_clause1::Output>
}

// Full name: core::ops::function::FnMut::call_mut
pub fn call_mut<'_0, Self, Args>(@1: &'_0 mut (Self), @2: Args) -> @TraitClause0::parent_clause1::Output
where
    [@TraitClause0]: FnMut<Self, Args>,

// Full name: core::ops::function::FnOnce::call_once
pub fn call_once<Self, Args>(@1: Self, @2: Args) -> @TraitClause0::Output
where
    [@TraitClause0]: FnOnce<Self, Args>,

// Full name: core::ops::try_trait::FromResidual
#[lang_item("FromResidual")]
pub trait FromResidual<Self, R>
{
    parent_clause0 : [@TraitClause0]: MetaSized<Self>
    parent_clause1 : [@TraitClause1]: Sized<R>
    fn from_residual = from_residual<Self, R>[Self]
    non-dyn-compatible
}

// Full name: core::ops::try_trait::Try
#[lang_item("Try")]
pub trait Try<Self>
{
    parent_clause0 : [@TraitClause0]: MetaSized<Self>
    parent_clause1 : [@TraitClause1]: FromResidual<Self, Self::Residual>
    parent_clause2 : [@TraitClause2]: Sized<Self::Output>
    parent_clause3 : [@TraitClause3]: Sized<Self::Residual>
    type Output
    type Residual
    fn from_output = from_output<Self>[Self]
    fn branch = branch<Self>[Self]
    non-dyn-compatible
}

// Full name: core::ops::try_trait::Try::from_output
#[lang_item("from_output")]
pub fn from_output<Self>(@1: @TraitClause0::Output) -> Self
where
    [@TraitClause0]: Try<Self>,

// Full name: core::ops::try_trait::Try::branch
#[lang_item("branch")]
pub fn branch<Self>(@1: Self) -> ControlFlow<@TraitClause0::Residual, @TraitClause0::Output>[@TraitClause0::parent_clause1::parent_clause1, @TraitClause0::parent_clause2]
where
    [@TraitClause0]: Try<Self>,

// Full name: core::ops::try_trait::FromResidual::from_residual
#[lang_item("from_residual")]
pub fn from_residual<Self, R>(@1: R) -> Self
where
    [@TraitClause0]: FromResidual<Self, R>,

// Full name: core::ops::try_trait::Residual
pub trait Residual<Self, O>
where
    Self::parent_clause3::Output = O,
    Self::parent_clause3::Residual = Self,
{
    parent_clause0 : [@TraitClause0]: MetaSized<Self>
    parent_clause1 : [@TraitClause1]: Sized<O>
    parent_clause2 : [@TraitClause2]: Sized<Self::TryType>
    parent_clause3 : [@TraitClause3]: Try<Self::TryType>
    type TryType
    vtable: core::ops::try_trait::Residual::{vtable}<O, Self::TryType>
}

// Full name: core::panicking::AssertKind
pub enum AssertKind {
  Eq,
  Ne,
  Match,
}

// Full name: core::panicking::AssertKind::{impl Drop for AssertKind}
impl Drop for AssertKind {
    parent_clause0 = MetaSized<AssertKind>
    fn drop<'_0> = {impl Drop for AssertKind}::drop<'_0_0>
    non-dyn-compatible
}

// Full name: core::panicking::AssertKind::{impl Drop for AssertKind}::drop
fn {impl Drop for AssertKind}::drop<'_0>(@1: &'_0 mut (AssertKind))

// Full name: core::slice::iter::Iter
#[lang_item("SliceIter")]
pub opaque type Iter<'a, T>
where
    [@TraitClause0]: Sized<T>,
    T : 'a,
    T : 'a,

// Full name: core::slice::iter::{impl Iterator for Iter<'a, T>[@TraitClause0]}::next
pub fn {impl Iterator for Iter<'a, T>[@TraitClause0]}::next<'a, '_1, T>(@1: &'_1 mut (Iter<'a, T>[@TraitClause0])) -> Option<&'a (T)>[Sized<&'_ (T)>]
where
    [@TraitClause0]: Sized<T>,

#[lang_item("iter_copied")]
pub fn core::slice::iter::{impl Iterator for Iter<'a, T>[@TraitClause0]}::copied<'a, 'a, T, T>(@1: Iter<'a, T>[@TraitClause0]) -> Copied<Iter<'a, T>[@TraitClause0]>[@TraitClause2]
where
    [@TraitClause0]: Sized<T>,
    [@TraitClause1]: Sized<T>,
    [@TraitClause2]: Sized<Iter<'a, T>[@TraitClause0]>,
    [@TraitClause3]: Iterator<Iter<'a, T>[@TraitClause0]>,
    [@TraitClause4]: Copy<T>,
    T : 'a,
    {impl Iterator for Iter<'a, T>[@TraitClause0]}<'a, T>[@TraitClause0]::Item = &'a (T),

pub fn core::slice::iter::{impl Iterator for Iter<'a, T>[@TraitClause0]}::sum<'a, T, S>(@1: Iter<'a, T>[@TraitClause0]) -> S
where
    [@TraitClause0]: Sized<T>,
    [@TraitClause1]: Sized<S>,
    [@TraitClause2]: Sized<Iter<'a, T>[@TraitClause0]>,
    [@TraitClause3]: Sum<S, &'a (T)>,

// Full name: core::slice::iter::{impl Iterator for Iter<'a, T>[@TraitClause0]}
impl<'a, T> Iterator for Iter<'a, T>[@TraitClause0]
where
    [@TraitClause0]: Sized<T>,
{
    parent_clause0 = MetaSized<Iter<'_, T>[@TraitClause0]>
    parent_clause1 = Sized<&'_ (T)>
    type Item = &'a (T)
    fn next<'_0> = {impl Iterator for Iter<'a, T>[@TraitClause0]}::next<'a, '_0_0, T>[@TraitClause0]
    fn copied<'a, T, [@TraitClause0]: Sized<T>, [@TraitClause1]: Sized<Iter<'a, T>[@TraitClause0]>, [@TraitClause2]: Iterator<Iter<'a, T>[@TraitClause0]>, [@TraitClause3]: Copy<T>, T : 'a, {impl Iterator for Iter<'a, T>[@TraitClause0]}<'a, T>[@TraitClause0]::Item = &'a (T)> = core::slice::iter::{impl Iterator for Iter<'a, T>[@TraitClause0]}::copied<'a, 'a, T, T>[@TraitClause0, @TraitClause0_0, @TraitClause0_1, @TraitClause0_2, @TraitClause0_3]
    fn sum<S, [@TraitClause0]: Sized<S>, [@TraitClause1]: Sized<Iter<'a, T>[@TraitClause0]>, [@TraitClause2]: Sum<S, &'a (T)>> = core::slice::iter::{impl Iterator for Iter<'a, T>[@TraitClause0]}::sum<'a, T, S>[@TraitClause0, @TraitClause0_0, @TraitClause0_1, @TraitClause0_2]
    vtable: {impl Iterator for Iter<'a, T>[@TraitClause0]}::{vtable}<'a, T>[@TraitClause0]
}

// Full name: core::slice::{Slice<T>}::iter
#[lang_item("slice_iter")]
pub fn iter<'_0, T>(@1: &'_0 (Slice<T>)) -> Iter<'_0, T>[@TraitClause0]
where
    [@TraitClause0]: Sized<T>,

// Full name: alloc::alloc::Global
#[lang_item("global_alloc_ty")]
pub struct Global {}

// Full name: alloc::alloc::Global::{impl Drop for Global}
impl Drop for Global {
    parent_clause0 = MetaSized<Global>
    fn drop<'_0> = {impl Drop for Global}::drop<'_0_0>
    non-dyn-compatible
}

// Full name: alloc::alloc::Global::{impl Drop for Global}::drop
fn {impl Drop for Global}::drop<'_0>(@1: &'_0 mut (Global))

// Full name: alloc::boxed::Box::{impl Drop for alloc::boxed::Box<T>[@TraitClause0, @TraitClause1]}::drop
fn {impl Drop for alloc::boxed::Box<T>[@TraitClause0, @TraitClause1]}::drop<'_0, T, A>(@1: &'_0 mut (alloc::boxed::Box<T>[@TraitClause0, @TraitClause1]))
where
    [@TraitClause0]: MetaSized<T>,
    [@TraitClause1]: Sized<A>,

// Full name: alloc::boxed::Box::{impl Drop for alloc::boxed::Box<T>[@TraitClause0, @TraitClause1]}
impl<T, A> Drop for alloc::boxed::Box<T>[@TraitClause0, @TraitClause1]
where
    [@TraitClause0]: MetaSized<T>,
    [@TraitClause1]: Sized<A>,
{
    parent_clause0 = MetaSized<alloc::boxed::Box<T>[@TraitClause0, @TraitClause1]>
    fn drop<'_0> = {impl Drop for alloc::boxed::Box<T>[@TraitClause0, @TraitClause1]}::drop<'_0_0, T, A>[@TraitClause0, @TraitClause1]
    non-dyn-compatible
}

// Full name: alloc::boxed::{impl Drop for alloc::boxed::Box<T>[@TraitClause0, @TraitClause1]}::drop
pub fn {impl Drop for alloc::boxed::Box<T>[@TraitClause0, @TraitClause1]}::drop<'_0, T, A>(@1: &'_0 mut (alloc::boxed::Box<T>[@TraitClause0, @TraitClause1]))
where
    [@TraitClause0]: MetaSized<T>,
    [@TraitClause1]: Sized<A>,

// Full name: alloc::boxed::{impl Drop for alloc::boxed::Box<T>[@TraitClause0, @TraitClause1]}
impl<T, A> Drop for alloc::boxed::Box<T>[@TraitClause0, @TraitClause1]
where
    [@TraitClause0]: MetaSized<T>,
    [@TraitClause1]: Sized<A>,
{
    parent_clause0 = MetaSized<alloc::boxed::Box<T>[@TraitClause0, @TraitClause1]>
    fn drop<'_0> = {impl Drop for alloc::boxed::Box<T>[@TraitClause0, @TraitClause1]}::drop<'_0_0, T, A>[@TraitClause0, @TraitClause1]
    vtable: {impl Drop for alloc::boxed::Box<T>[@TraitClause0, @TraitClause1]}::{vtable}<T, A>[@TraitClause0, @TraitClause1]
}

// Full name: alloc::string::String
#[lang_item("String")]
pub opaque type String

// Full name: alloc::string::String::{impl Drop for String}
impl Drop for String {
    parent_clause0 = MetaSized<String>
    fn drop<'_0> = {impl Drop for String}::drop<'_0_0>
    non-dyn-compatible
}

// Full name: alloc::string::String::{impl Drop for String}::drop
fn {impl Drop for String}::drop<'_0>(@1: &'_0 mut (String))

pub fn alloc::string::{String}::is_empty<'_0>(@1: &'_0 (String)) -> bool

// Full name: alloc::string::{impl Clone for String}::clone
pub fn {impl Clone for String}::clone<'_0>(@1: &'_0 (String)) -> String

// Full name: alloc::string::{impl Clone for String}
impl Clone for String {
    parent_clause0 = Sized<String>
    fn clone<'_0> = {impl Clone for String}::clone<'_0_0>
    non-dyn-compatible
}

// Full name: alloc::string::ToString
#[lang_item("ToString")]
pub trait ToString<Self>
{
    parent_clause0 : [@TraitClause0]: MetaSized<Self>
    fn to_string<'_0> = alloc::string::ToString::to_string<'_0_0, Self>[Self]
    vtable: alloc::string::ToString::{vtable}
}

#[lang_item("to_string_method")]
pub fn alloc::string::ToString::to_string<'_0, Self>(@1: &'_0 (Self)) -> String
where
    [@TraitClause0]: ToString<Self>,

// Full name: alloc::string::{impl ToString for T}::to_string
pub fn {impl ToString for T}::to_string<'_0, T>(@1: &'_0 (T)) -> String
where
    [@TraitClause0]: MetaSized<T>,
    [@TraitClause1]: Display<T>,

// Full name: alloc::string::{impl ToString for T}
impl<T> ToString for T
where
    [@TraitClause0]: MetaSized<T>,
    [@TraitClause1]: Display<T>,
{
    parent_clause0 = @TraitClause0
    fn to_string<'_0> = {impl ToString for T}::to_string<'_0_0, T>[@TraitClause0, @TraitClause1]
    vtable: {impl ToString for T}::{vtable}<T>[@TraitClause0, @TraitClause1]
}

// Full name: test_crate::Super
trait Super<Self, T>
{
    parent_clause0 : [@TraitClause0]: MetaSized<Self>
    parent_clause1 : [@TraitClause1]: Sized<T>
    parent_clause2 : [@TraitClause2]: Sized<Self::Output>
    type Output
    fn super_method<'_0> = test_crate::Super::super_method<'_0_0, Self, T>[Self]
    vtable: test_crate::Super::{vtable}<T, Self::Output>
}

fn test_crate::Super::super_method<'_0, Self, T>(@1: &'_0 (Self), @2: T) -> @TraitClause0::Output
where
    [@TraitClause0]: Super<Self, T>,

struct test_crate::Checkable::{vtable}<T, Ty0> {
  size: usize,
  align: usize,
  drop: fn<'_0>(&'_0_0 mut ((dyn exists<_dyn> [@TraitClause0]: Checkable<_dyn, T> + _dyn : '_ + @TraitClause1_0::parent_clause1::Output = Ty0))),
  method_check: fn<'_0>(&'_0_0 ((dyn exists<_dyn> [@TraitClause0]: Checkable<_dyn, T> + _dyn : '_ + @TraitClause1_0::parent_clause1::Output = Ty0))) -> bool,
  super_trait_0: &'static (core::marker::MetaSized::{vtable}),
  super_trait_1: &'static (test_crate::Super::{vtable}<T, Checkable<(dyn exists<_dyn> [@TraitClause0]: Checkable<_dyn, T> + _dyn : '_ + @TraitClause1_0::parent_clause1::Output = Ty0), T>::parent_clause1::Output>),
}

// Full name: test_crate::Checkable
trait Checkable<Self, T>
{
    parent_clause0 : [@TraitClause0]: MetaSized<Self>
    parent_clause1 : [@TraitClause1]: Super<Self, T>
    parent_clause2 : [@TraitClause2]: Sized<T>
    fn check<'_0> = test_crate::Checkable::check<'_0_0, Self, T>[Self]
    vtable: test_crate::Checkable::{vtable}<T, Self::parent_clause1::Output>
}

fn test_crate::Checkable::check<'_0, Self, T>(@1: &'_0 (Self)) -> bool
where
    [@TraitClause0]: Checkable<Self, T>,

// Full name: test_crate::{impl Super<i32> for i32}::super_method
fn {impl Super<i32> for i32}::super_method<'_0>(@1: &'_0 (i32), @2: i32) -> i32
{
    let @0: i32; // return
    let self@1: &'_ (i32); // arg #1
    let arg@2: i32; // arg #2
    let @3: i32; // anonymous local
    let @4: i32; // anonymous local
    let @5: i32; // anonymous local

    storage_live(@5)
    storage_live(@3)
    @3 := copy (*(self@1))
    storage_live(@4)
    @4 := copy (arg@2)
    @5 := copy (@3) panic.+ copy (@4)
    @0 := move (@5)
    storage_dead(@4)
    storage_dead(@3)
    return
}

// Full name: test_crate::{impl Super<i32> for i32}
impl Super<i32> for i32 {
    parent_clause0 = MetaSized<i32>
    parent_clause1 = Sized<i32>
    parent_clause2 = Sized<i32>
    type Output = i32
    fn super_method<'_0> = {impl Super<i32> for i32}::super_method<'_0_0>
    vtable: {impl Super<i32> for i32}::{vtable}
}

// Full name: test_crate::{impl Checkable<i32> for i32}::check
fn {impl Checkable<i32> for i32}::check<'_0>(@1: &'_0 (i32)) -> bool
{
    let @0: bool; // return
    let self@1: &'_ (i32); // arg #1
    let @2: i32; // anonymous local
    let @3: &'_ (i32); // anonymous local

    storage_live(@2)
    storage_live(@3)
    @3 := &*(self@1)
    @2 := {impl Super<i32> for i32}::super_method<'_>(move (@3), const (10 : i32))
    storage_dead(@3)
    @0 := move (@2) > const (0 : i32)
    storage_dead(@2)
    return
}

fn {vtable_drop_shim_empty_i32}(@1: &'_ mut ((dyn exists<_dyn> [@TraitClause0]: Checkable<_dyn, i32> + _dyn : '_ + @TraitClause1_0::parent_clause1::Output = i32)))
{
    let ret@0: (); // return
    let self@1: &'_ mut ((dyn exists<_dyn> [@TraitClause0]: Checkable<_dyn, i32> + _dyn : '_ + @TraitClause1_0::parent_clause1::Output = i32)); // arg #1

    ret@0 := ()
    return
}

// Full name: test_crate::{impl Checkable<i32> for i32}::check::{vtable_method}
fn {impl Checkable<i32> for i32}::check::{vtable_method}<'_0>(@1: &'_0 ((dyn exists<_dyn> [@TraitClause0]: Checkable<_dyn, i32> + _dyn : '_ + @TraitClause1_0::parent_clause1::Output = i32))) -> bool
{
    let @0: bool; // return
    let @1: &'_0 ((dyn exists<_dyn> [@TraitClause0]: Checkable<_dyn, i32> + _dyn : '_ + @TraitClause1_0::parent_clause1::Output = i32)); // arg #1
    let @2: &'_0 (i32); // anonymous local

    storage_live(@0)
    storage_live(@1)
    storage_live(@2)
    @2 := concretize<&'_0 ((dyn exists<_dyn> [@TraitClause0]: Checkable<_dyn, i32> + _dyn : '_ + @TraitClause1_0::parent_clause1::Output = i32)), &'_0 (i32)>(move (@1))
    @0 := {impl Checkable<i32> for i32}::check<'_0>(move (@2))
    return
}

// Full name: test_crate::{impl Checkable<i32> for i32}::{vtable}
fn {impl Checkable<i32> for i32}::{vtable}() -> test_crate::Checkable::{vtable}<i32, i32>
{
    let ret@0: test_crate::Checkable::{vtable}<i32, i32>; // return
    let @1: &'static (test_crate::Super::{vtable}<i32, Checkable<(dyn exists<_dyn> [@TraitClause0]: Checkable<_dyn, i32> + _dyn : '_ + @TraitClause1_0::parent_clause1::Output = i32), i32>::parent_clause1::Output>); // anonymous local

    storage_live(@1)
    @1 := &{impl Super<i32> for i32}::{vtable}
    ret@0 := test_crate::Checkable::{vtable} { size: const (4 : usize), align: const (4 : usize), drop: const (@Fun215), method_check: const ({impl Checkable<i32> for i32}::check::{vtable_method}<'_>), super_trait_0: const (Opaque(missing supertrait vtable)), super_trait_1: move (@1) }
    return
}

// Full name: test_crate::{impl Checkable<i32> for i32}::{vtable}
static {impl Checkable<i32> for i32}::{vtable}: test_crate::Checkable::{vtable}<i32, i32> = {impl Checkable<i32> for i32}::{vtable}()

// Full name: test_crate::{impl Checkable<i32> for i32}
impl Checkable<i32> for i32 {
    parent_clause0 = MetaSized<i32>
    parent_clause1 = {impl Super<i32> for i32}
    parent_clause2 = Sized<i32>
    fn check<'_0> = {impl Checkable<i32> for i32}::check<'_0_0>
    vtable: {impl Checkable<i32> for i32}::{vtable}
}

// Full name: test_crate::use_checkable
fn use_checkable<'_0>(@1: &'_0 ((dyn exists<_dyn> [@TraitClause0]: Checkable<_dyn, i32> + _dyn : '_0 + @TraitClause1_0::parent_clause1::Output = i32))) -> bool
{
    let @0: bool; // return
    let x@1: &'_ ((dyn exists<_dyn> [@TraitClause0]: Checkable<_dyn, i32> + _dyn : '_ + @TraitClause1_0::parent_clause1::Output = i32)); // arg #1
    let @2: &'_ ((dyn exists<_dyn> [@TraitClause0]: Checkable<_dyn, i32> + _dyn : '_ + @TraitClause1_0::parent_clause1::Output = i32)); // anonymous local
    let @3: *const test_crate::Checkable::{vtable}<i32, i32>; // anonymous local
    let @4: fn(&'_ ((dyn exists<_dyn> [@TraitClause0]: Checkable<_dyn, i32> + _dyn : '_ + @TraitClause1_0::parent_clause1::Output = i32))) -> bool; // anonymous local

    storage_live(@2)
    @2 := &*(x@1)
    storage_live(@3)
    storage_live(@4)
    @3 := ptr_metadata(move (@2))
    @4 := copy ((*(@3)).3)
    @0 := (move @4)(move (@2))
    storage_dead(@2)
    return
}

// Full name: test_crate::{impl Super<i32> for alloc::boxed::Box<i64>[MetaSized<i64>, Sized<Global>]}::super_method
fn {impl Super<i32> for alloc::boxed::Box<i64>[MetaSized<i64>, Sized<Global>]}::super_method<'_0>(@1: &'_0 (alloc::boxed::Box<i64>[MetaSized<i64>, Sized<Global>]), @2: i32) -> i32
{
    let @0: i32; // return
    let self@1: &'_ (alloc::boxed::Box<i64>[MetaSized<i64>, Sized<Global>]); // arg #1
    let arg@2: i32; // arg #2
    let @3: i32; // anonymous local
    let @4: i64; // anonymous local
    let @5: i32; // anonymous local
    let @6: i32; // anonymous local

    storage_live(@6)
    storage_live(@3)
    storage_live(@4)
    @4 := copy (*(*(self@1)))
    @3 := cast<i64, i32>(move (@4))
    storage_dead(@4)
    storage_live(@5)
    @5 := copy (arg@2)
    @6 := copy (@3) panic.+ copy (@5)
    @0 := move (@6)
    storage_dead(@5)
    storage_dead(@3)
    return
}

// Full name: test_crate::{impl Super<i32> for alloc::boxed::Box<i64>[MetaSized<i64>, Sized<Global>]}
impl Super<i32> for alloc::boxed::Box<i64>[MetaSized<i64>, Sized<Global>] {
    parent_clause0 = MetaSized<alloc::boxed::Box<i64>[MetaSized<i64>, Sized<Global>]>
    parent_clause1 = Sized<i32>
    parent_clause2 = Sized<i32>
    type Output = i32
    fn super_method<'_0> = {impl Super<i32> for alloc::boxed::Box<i64>[MetaSized<i64>, Sized<Global>]}::super_method<'_0_0>
    vtable: {impl Super<i32> for alloc::boxed::Box<i64>[MetaSized<i64>, Sized<Global>]}::{vtable}
}

// Full name: test_crate::{impl Checkable<i32> for alloc::boxed::Box<i64>[MetaSized<i64>, Sized<Global>]}::check
fn {impl Checkable<i32> for alloc::boxed::Box<i64>[MetaSized<i64>, Sized<Global>]}::check<'_0>(@1: &'_0 (alloc::boxed::Box<i64>[MetaSized<i64>, Sized<Global>])) -> bool
{
    let @0: bool; // return
    let self@1: &'_ (alloc::boxed::Box<i64>[MetaSized<i64>, Sized<Global>]); // arg #1
    let @2: i32; // anonymous local
    let @3: &'_ (alloc::boxed::Box<i64>[MetaSized<i64>, Sized<Global>]); // anonymous local

    storage_live(@2)
    storage_live(@3)
    @3 := &*(self@1)
    @2 := {impl Super<i32> for alloc::boxed::Box<i64>[MetaSized<i64>, Sized<Global>]}::super_method<'_>(move (@3), const (0 : i32))
    storage_dead(@3)
    @0 := move (@2) >= const (0 : i32)
    storage_dead(@2)
    return
}

fn {vtable_drop_shim_call_199_adt_Builtin(Box)}(@1: &'_ mut ((dyn exists<_dyn> [@TraitClause0]: Checkable<_dyn, i32> + _dyn : '_ + @TraitClause1_0::parent_clause1::Output = i32)))
{
    let ret@0: (); // return
    let self@1: &'_ mut ((dyn exists<_dyn> [@TraitClause0]: Checkable<_dyn, i32> + _dyn : '_ + @TraitClause1_0::parent_clause1::Output = i32)); // arg #1
    let concrete@2: &'_ mut (alloc::boxed::Box<i64>[MetaSized<i64>, Sized<Global>]); // local

    storage_live(concrete@2)
    concrete@2 := concretize<&'_ mut ((dyn exists<_dyn> [@TraitClause0]: Checkable<_dyn, i32> + _dyn : '_ + @TraitClause1_0::parent_clause1::Output = i32)), &'_ mut (alloc::boxed::Box<i64>[MetaSized<i64>, Sized<Global>])>(move (self@1))
<<<<<<< HEAD
    ret@0 := {impl Drop for alloc::boxed::Box<T>[@TraitClause0, @TraitClause1]}::drop<'_, i64>[MetaSized<i64>, Sized<Global>](move (concrete@2))
=======
    ret@0 := {impl Drop for alloc::boxed::Box<T>[@TraitClause0, @TraitClause1]}::drop<'_>(move (concrete@2))
>>>>>>> 262fcb07
    ret@0 := ()
    return
}

// Full name: test_crate::{impl Checkable<i32> for alloc::boxed::Box<i64>[MetaSized<i64>, Sized<Global>]}::check::{vtable_method}
fn {impl Checkable<i32> for alloc::boxed::Box<i64>[MetaSized<i64>, Sized<Global>]}::check::{vtable_method}<'_0>(@1: &'_0 ((dyn exists<_dyn> [@TraitClause0]: Checkable<_dyn, i32> + _dyn : '_ + @TraitClause1_0::parent_clause1::Output = i32))) -> bool
{
    let @0: bool; // return
    let @1: &'_0 ((dyn exists<_dyn> [@TraitClause0]: Checkable<_dyn, i32> + _dyn : '_ + @TraitClause1_0::parent_clause1::Output = i32)); // arg #1
    let @2: &'_0 (alloc::boxed::Box<i64>[MetaSized<i64>, Sized<Global>]); // anonymous local

    storage_live(@0)
    storage_live(@1)
    storage_live(@2)
    @2 := concretize<&'_0 ((dyn exists<_dyn> [@TraitClause0]: Checkable<_dyn, i32> + _dyn : '_ + @TraitClause1_0::parent_clause1::Output = i32)), &'_0 (alloc::boxed::Box<i64>[MetaSized<i64>, Sized<Global>])>(move (@1))
    @0 := {impl Checkable<i32> for alloc::boxed::Box<i64>[MetaSized<i64>, Sized<Global>]}::check<'_0>(move (@2))
    return
}

// Full name: test_crate::{impl Checkable<i32> for alloc::boxed::Box<i64>[MetaSized<i64>, Sized<Global>]}::{vtable}
fn {impl Checkable<i32> for alloc::boxed::Box<i64>[MetaSized<i64>, Sized<Global>]}::{vtable}() -> test_crate::Checkable::{vtable}<i32, i32>
{
    let ret@0: test_crate::Checkable::{vtable}<i32, i32>; // return
    let @1: &'static (test_crate::Super::{vtable}<i32, Checkable<(dyn exists<_dyn> [@TraitClause0]: Checkable<_dyn, i32> + _dyn : '_ + @TraitClause1_0::parent_clause1::Output = i32), i32>::parent_clause1::Output>); // anonymous local

    storage_live(@1)
    @1 := &{impl Super<i32> for alloc::boxed::Box<i64>[MetaSized<i64>, Sized<Global>]}::{vtable}
    ret@0 := test_crate::Checkable::{vtable} { size: const (Opaque(Layout not available: TODO: handle Box with ptr-metadata)), align: const (Opaque(Layout not available: TODO: handle Box with ptr-metadata)), drop: const (@Fun211), method_check: const ({impl Checkable<i32> for alloc::boxed::Box<i64>[MetaSized<i64>, Sized<Global>]}::check::{vtable_method}<'_>), super_trait_0: const (Opaque(missing supertrait vtable)), super_trait_1: move (@1) }
    return
}

// Full name: test_crate::{impl Checkable<i32> for alloc::boxed::Box<i64>[MetaSized<i64>, Sized<Global>]}::{vtable}
static {impl Checkable<i32> for alloc::boxed::Box<i64>[MetaSized<i64>, Sized<Global>]}::{vtable}: test_crate::Checkable::{vtable}<i32, i32> = {impl Checkable<i32> for alloc::boxed::Box<i64>[MetaSized<i64>, Sized<Global>]}::{vtable}()

// Full name: test_crate::{impl Checkable<i32> for alloc::boxed::Box<i64>[MetaSized<i64>, Sized<Global>]}
impl Checkable<i32> for alloc::boxed::Box<i64>[MetaSized<i64>, Sized<Global>] {
    parent_clause0 = MetaSized<alloc::boxed::Box<i64>[MetaSized<i64>, Sized<Global>]>
    parent_clause1 = {impl Super<i32> for alloc::boxed::Box<i64>[MetaSized<i64>, Sized<Global>]}
    parent_clause2 = Sized<i32>
    fn check<'_0> = {impl Checkable<i32> for alloc::boxed::Box<i64>[MetaSized<i64>, Sized<Global>]}::check<'_0_0>
    vtable: {impl Checkable<i32> for alloc::boxed::Box<i64>[MetaSized<i64>, Sized<Global>]}::{vtable}
}

// Full name: test_crate::{impl Super<i32> for Array<i32, const N : usize>}::super_method
fn {impl Super<i32> for Array<i32, const N : usize>}::super_method<'_0, const N : usize>(@1: &'_0 (Array<i32, const N : usize>), @2: i32) -> i32
{
    let @0: i32; // return
    let self@1: &'_ (Array<i32, const N : usize>); // arg #1
    let arg@2: i32; // arg #2
    let @3: i32; // anonymous local
    let @4: Copied<Iter<'_, i32>[Sized<i32>]>[Sized<Iter<'_, i32>[Sized<i32>]>]; // anonymous local
    let @5: Iter<'_, i32>[Sized<i32>]; // anonymous local
    let @6: &'_ (Slice<i32>); // anonymous local
    let @7: &'_ (Array<i32, const N : usize>); // anonymous local
    let @8: i32; // anonymous local
    let @9: i32; // anonymous local

    storage_live(@9)
    storage_live(@3)
    storage_live(@4)
    storage_live(@5)
    storage_live(@6)
    storage_live(@7)
    @7 := &*(self@1)
    @6 := @ArrayToSliceShared<'_, i32, const N : usize>(move (@7))
    storage_dead(@7)
    @5 := iter<'_, i32>[Sized<i32>](move (@6))
    storage_dead(@6)
    @4 := core::slice::iter::{impl Iterator for Iter<'a, T>[@TraitClause0]}::copied<'_, '_, i32, i32>[Sized<i32>, Sized<i32>, Sized<Iter<'_, i32>[Sized<i32>]>, {impl Iterator for Iter<'a, T>[@TraitClause0]}<'_, i32>[Sized<i32>], {impl Copy for i32}](move (@5))
    storage_dead(@5)
    @3 := core::iter::adapters::copied::{impl Iterator for Copied<I>[@TraitClause2]}::sum<'_, Iter<'_, i32>[Sized<i32>], i32, i32>[Sized<i32>, {impl Iterator for Iter<'a, T>[@TraitClause0]}<'_, i32>[Sized<i32>], Sized<Iter<'_, i32>[Sized<i32>]>, {impl Copy for i32}, Sized<i32>, Sized<Copied<Iter<'_, i32>[Sized<i32>]>[Sized<Iter<'_, i32>[Sized<i32>]>]>, {impl Sum<i32> for i32}](move (@4))
    storage_dead(@4)
    storage_live(@8)
    @8 := copy (arg@2)
    @9 := copy (@3) panic.+ copy (@8)
    @0 := move (@9)
    storage_dead(@8)
    storage_dead(@3)
    return
}

// Full name: test_crate::{impl Super<i32> for Array<i32, const N : usize>}
impl<const N : usize> Super<i32> for Array<i32, const N : usize> {
    parent_clause0 = MetaSized<Array<i32, const N : usize>>
    parent_clause1 = Sized<i32>
    parent_clause2 = Sized<i32>
    type Output = i32
    fn super_method<'_0> = {impl Super<i32> for Array<i32, const N : usize>}::super_method<'_0_0, const N : usize>
    vtable: {impl Super<i32> for Array<i32, const N : usize>}::{vtable}<const N : usize>
}

// Full name: test_crate::{impl Checkable<i32> for Array<i32, const N : usize>}::check
fn {impl Checkable<i32> for Array<i32, const N : usize>}::check<'_0, const N : usize>(@1: &'_0 (Array<i32, const N : usize>)) -> bool
{
    let @0: bool; // return
    let self@1: &'_ (Array<i32, const N : usize>); // arg #1
    let @2: i32; // anonymous local
    let @3: &'_ (Array<i32, const N : usize>); // anonymous local

    storage_live(@2)
    storage_live(@3)
    @3 := &*(self@1)
    @2 := {impl Super<i32> for Array<i32, const N : usize>}::super_method<'_, const N : usize>(move (@3), const (0 : i32))
    storage_dead(@3)
    @0 := move (@2) >= const (0 : i32)
    storage_dead(@2)
    return
}

fn {vtable_drop_shim_empty_adt_Builtin(Array)}<const N : usize>(@1: &'_ mut ((dyn exists<_dyn> [@TraitClause0]: Checkable<_dyn, i32> + _dyn : '_ + @TraitClause1_0::parent_clause1::Output = i32)))
{
    let ret@0: (); // return
    let self@1: &'_ mut ((dyn exists<_dyn> [@TraitClause0]: Checkable<_dyn, i32> + _dyn : '_ + @TraitClause1_0::parent_clause1::Output = i32)); // arg #1

    ret@0 := ()
    return
}

// Full name: test_crate::{impl Checkable<i32> for Array<i32, const N : usize>}::check::{vtable_method}
fn {impl Checkable<i32> for Array<i32, const N : usize>}::check::{vtable_method}<'_0, const N : usize>(@1: &'_0 ((dyn exists<_dyn> [@TraitClause0]: Checkable<_dyn, i32> + _dyn : '_ + @TraitClause1_0::parent_clause1::Output = i32))) -> bool
{
    let @0: bool; // return
    let @1: &'_0 ((dyn exists<_dyn> [@TraitClause0]: Checkable<_dyn, i32> + _dyn : '_ + @TraitClause1_0::parent_clause1::Output = i32)); // arg #1
    let @2: &'_0 (Array<i32, const N : usize>); // anonymous local

    storage_live(@0)
    storage_live(@1)
    storage_live(@2)
    @2 := concretize<&'_0 ((dyn exists<_dyn> [@TraitClause0]: Checkable<_dyn, i32> + _dyn : '_ + @TraitClause1_0::parent_clause1::Output = i32)), &'_0 (Array<i32, const N : usize>)>(move (@1))
    @0 := {impl Checkable<i32> for Array<i32, const N : usize>}::check<'_0, const N : usize>(move (@2))
    return
}

// Full name: test_crate::{impl Checkable<i32> for Array<i32, const N : usize>}::{vtable}
fn {impl Checkable<i32> for Array<i32, const N : usize>}::{vtable}<const N : usize>() -> test_crate::Checkable::{vtable}<i32, i32>
{
    let ret@0: test_crate::Checkable::{vtable}<i32, i32>; // return
    let @1: &'static (test_crate::Super::{vtable}<i32, Checkable<(dyn exists<_dyn> [@TraitClause0]: Checkable<_dyn, i32> + _dyn : '_ + @TraitClause1_0::parent_clause1::Output = i32), i32>::parent_clause1::Output>); // anonymous local

    storage_live(@1)
    @1 := &{impl Super<i32> for Array<i32, const N : usize>}::{vtable}<const N : usize>
    ret@0 := test_crate::Checkable::{vtable} { size: const (Opaque(Layout not available: No instant available const generic value or wrong format value: @ConstGeneric0_0)), align: const (Opaque(Layout not available: No instant available const generic value or wrong format value: @ConstGeneric0_0)), drop: const (@Fun212<const N : usize>), method_check: const ({impl Checkable<i32> for Array<i32, const N : usize>}::check::{vtable_method}<'_, const N : usize>), super_trait_0: const (Opaque(missing supertrait vtable)), super_trait_1: move (@1) }
    return
}

// Full name: test_crate::{impl Checkable<i32> for Array<i32, const N : usize>}::{vtable}
static {impl Checkable<i32> for Array<i32, const N : usize>}::{vtable}<const N : usize>: test_crate::Checkable::{vtable}<i32, i32> = {impl Checkable<i32> for Array<i32, const N : usize>}::{vtable}()

// Full name: test_crate::{impl Checkable<i32> for Array<i32, const N : usize>}
impl<const N : usize> Checkable<i32> for Array<i32, const N : usize> {
    parent_clause0 = MetaSized<Array<i32, const N : usize>>
    parent_clause1 = {impl Super<i32> for Array<i32, const N : usize>}<const N : usize>
    parent_clause2 = Sized<i32>
    fn check<'_0> = {impl Checkable<i32> for Array<i32, const N : usize>}::check<'_0_0, const N : usize>
    vtable: {impl Checkable<i32> for Array<i32, const N : usize>}::{vtable}<const N : usize>
}

// Full name: test_crate::{impl Super<i32> for (i32, alloc::boxed::Box<i32>[MetaSized<i32>, Sized<Global>])}::super_method
fn {impl Super<i32> for (i32, alloc::boxed::Box<i32>[MetaSized<i32>, Sized<Global>])}::super_method<'_0>(@1: &'_0 ((i32, alloc::boxed::Box<i32>[MetaSized<i32>, Sized<Global>])), @2: i32) -> i32
{
    let @0: i32; // return
    let self@1: &'_ ((i32, alloc::boxed::Box<i32>[MetaSized<i32>, Sized<Global>])); // arg #1
    let arg@2: i32; // arg #2
    let @3: i32; // anonymous local
    let @4: i32; // anonymous local
    let @5: i32; // anonymous local
    let @6: i32; // anonymous local
    let @7: i32; // anonymous local
    let @8: i32; // anonymous local

    storage_live(@6)
    storage_live(@8)
    storage_live(@3)
    storage_live(@4)
    @4 := copy ((*(self@1)).0)
    storage_live(@5)
    @5 := copy (*((*(self@1)).1))
    @6 := copy (@4) panic.+ copy (@5)
    @3 := move (@6)
    storage_dead(@5)
    storage_dead(@4)
    storage_live(@7)
    @7 := copy (arg@2)
    @8 := copy (@3) panic.+ copy (@7)
    @0 := move (@8)
    storage_dead(@7)
    storage_dead(@3)
    return
}

// Full name: test_crate::{impl Super<i32> for (i32, alloc::boxed::Box<i32>[MetaSized<i32>, Sized<Global>])}
impl Super<i32> for (i32, alloc::boxed::Box<i32>[MetaSized<i32>, Sized<Global>]) {
    parent_clause0 = MetaSized<(i32, alloc::boxed::Box<i32>[MetaSized<i32>, Sized<Global>])>
    parent_clause1 = Sized<i32>
    parent_clause2 = Sized<i32>
    type Output = i32
    fn super_method<'_0> = {impl Super<i32> for (i32, alloc::boxed::Box<i32>[MetaSized<i32>, Sized<Global>])}::super_method<'_0_0>
    vtable: {impl Super<i32> for (i32, alloc::boxed::Box<i32>[MetaSized<i32>, Sized<Global>])}::{vtable}
}

// Full name: test_crate::{impl Checkable<i32> for (i32, alloc::boxed::Box<i32>[MetaSized<i32>, Sized<Global>])}::check
fn {impl Checkable<i32> for (i32, alloc::boxed::Box<i32>[MetaSized<i32>, Sized<Global>])}::check<'_0>(@1: &'_0 ((i32, alloc::boxed::Box<i32>[MetaSized<i32>, Sized<Global>]))) -> bool
{
    let @0: bool; // return
    let self@1: &'_ ((i32, alloc::boxed::Box<i32>[MetaSized<i32>, Sized<Global>])); // arg #1
    let @2: i32; // anonymous local
    let @3: &'_ ((i32, alloc::boxed::Box<i32>[MetaSized<i32>, Sized<Global>])); // anonymous local

    storage_live(@2)
    storage_live(@3)
    @3 := &*(self@1)
    @2 := {impl Super<i32> for (i32, alloc::boxed::Box<i32>[MetaSized<i32>, Sized<Global>])}::super_method<'_>(move (@3), const (0 : i32))
    storage_dead(@3)
    @0 := move (@2) > const (0 : i32)
    storage_dead(@2)
    return
}

fn {vtable_drop_shim_tuple_adt_Tuple_fields_2}(@1: &'_ mut ((dyn exists<_dyn> [@TraitClause0]: Checkable<_dyn, i32> + _dyn : '_ + @TraitClause1_0::parent_clause1::Output = i32)))
{
    let ret@0: (); // return
    let self@1: &'_ mut ((dyn exists<_dyn> [@TraitClause0]: Checkable<_dyn, i32> + _dyn : '_ + @TraitClause1_0::parent_clause1::Output = i32)); // arg #1
    let concrete_tuple@2: &'_ mut ((i32, alloc::boxed::Box<i32>[MetaSized<i32>, Sized<Global>])); // local
    let field_1_ref@3: &'_ mut (alloc::boxed::Box<i32>[MetaSized<i32>, Sized<Global>]); // local

    storage_live(concrete_tuple@2)
    storage_live(field_1_ref@3)
    concrete_tuple@2 := concretize<&'_ mut ((dyn exists<_dyn> [@TraitClause0]: Checkable<_dyn, i32> + _dyn : '_ + @TraitClause1_0::parent_clause1::Output = i32)), &'_ mut ((i32, alloc::boxed::Box<i32>[MetaSized<i32>, Sized<Global>]))>(move (self@1))
    field_1_ref@3 := &mut (concrete_tuple@2).1
    ret@0 := {impl Drop for alloc::boxed::Box<T>[@TraitClause0, @TraitClause1]}::drop<'_, i32, alloc::boxed::Box<i32>[MetaSized<i32>, Sized<Global>]>(move (field_1_ref@3))
    ret@0 := ()
    return
}

// Full name: test_crate::{impl Checkable<i32> for (i32, alloc::boxed::Box<i32>[MetaSized<i32>, Sized<Global>])}::check::{vtable_method}
fn {impl Checkable<i32> for (i32, alloc::boxed::Box<i32>[MetaSized<i32>, Sized<Global>])}::check::{vtable_method}<'_0>(@1: &'_0 ((dyn exists<_dyn> [@TraitClause0]: Checkable<_dyn, i32> + _dyn : '_ + @TraitClause1_0::parent_clause1::Output = i32))) -> bool
{
    let @0: bool; // return
    let @1: &'_0 ((dyn exists<_dyn> [@TraitClause0]: Checkable<_dyn, i32> + _dyn : '_ + @TraitClause1_0::parent_clause1::Output = i32)); // arg #1
    let @2: &'_0 ((i32, alloc::boxed::Box<i32>[MetaSized<i32>, Sized<Global>])); // anonymous local

    storage_live(@0)
    storage_live(@1)
    storage_live(@2)
    @2 := concretize<&'_0 ((dyn exists<_dyn> [@TraitClause0]: Checkable<_dyn, i32> + _dyn : '_ + @TraitClause1_0::parent_clause1::Output = i32)), &'_0 ((i32, alloc::boxed::Box<i32>[MetaSized<i32>, Sized<Global>]))>(move (@1))
    @0 := {impl Checkable<i32> for (i32, alloc::boxed::Box<i32>[MetaSized<i32>, Sized<Global>])}::check<'_0>(move (@2))
    return
}

// Full name: test_crate::{impl Checkable<i32> for (i32, alloc::boxed::Box<i32>[MetaSized<i32>, Sized<Global>])}::{vtable}
fn {impl Checkable<i32> for (i32, alloc::boxed::Box<i32>[MetaSized<i32>, Sized<Global>])}::{vtable}() -> test_crate::Checkable::{vtable}<i32, i32>
{
    let ret@0: test_crate::Checkable::{vtable}<i32, i32>; // return
    let @1: &'static (test_crate::Super::{vtable}<i32, Checkable<(dyn exists<_dyn> [@TraitClause0]: Checkable<_dyn, i32> + _dyn : '_ + @TraitClause1_0::parent_clause1::Output = i32), i32>::parent_clause1::Output>); // anonymous local

    storage_live(@1)
    @1 := &{impl Super<i32> for (i32, alloc::boxed::Box<i32>[MetaSized<i32>, Sized<Global>])}::{vtable}
    ret@0 := test_crate::Checkable::{vtable} { size: const (Opaque(Layout not available: TODO: handle Box with ptr-metadata)), align: const (Opaque(Layout not available: TODO: handle Box with ptr-metadata)), drop: const (@Fun213), method_check: const ({impl Checkable<i32> for (i32, alloc::boxed::Box<i32>[MetaSized<i32>, Sized<Global>])}::check::{vtable_method}<'_>), super_trait_0: const (Opaque(missing supertrait vtable)), super_trait_1: move (@1) }
    return
}

// Full name: test_crate::{impl Checkable<i32> for (i32, alloc::boxed::Box<i32>[MetaSized<i32>, Sized<Global>])}::{vtable}
static {impl Checkable<i32> for (i32, alloc::boxed::Box<i32>[MetaSized<i32>, Sized<Global>])}::{vtable}: test_crate::Checkable::{vtable}<i32, i32> = {impl Checkable<i32> for (i32, alloc::boxed::Box<i32>[MetaSized<i32>, Sized<Global>])}::{vtable}()

// Full name: test_crate::{impl Checkable<i32> for (i32, alloc::boxed::Box<i32>[MetaSized<i32>, Sized<Global>])}
impl Checkable<i32> for (i32, alloc::boxed::Box<i32>[MetaSized<i32>, Sized<Global>]) {
    parent_clause0 = MetaSized<(i32, alloc::boxed::Box<i32>[MetaSized<i32>, Sized<Global>])>
    parent_clause1 = {impl Super<i32> for (i32, alloc::boxed::Box<i32>[MetaSized<i32>, Sized<Global>])}
    parent_clause2 = Sized<i32>
    fn check<'_0> = {impl Checkable<i32> for (i32, alloc::boxed::Box<i32>[MetaSized<i32>, Sized<Global>])}::check<'_0_0>
    vtable: {impl Checkable<i32> for (i32, alloc::boxed::Box<i32>[MetaSized<i32>, Sized<Global>])}::{vtable}
}

// Full name: test_crate::extra_checks
fn extra_checks()
{
    let @0: (); // return
    let b@1: alloc::boxed::Box<i64>[MetaSized<i64>, Sized<Global>]; // local
    let @2: (); // anonymous local
    let @3: bool; // anonymous local
    let @4: &'_ ((dyn exists<_dyn> [@TraitClause0]: Checkable<_dyn, i32> + _dyn : '_ + @TraitClause1_0::parent_clause1::Output = i32)); // anonymous local
    let @5: &'_ ((dyn exists<_dyn> [@TraitClause0]: Checkable<_dyn, i32> + _dyn : '_ + @TraitClause1_0::parent_clause1::Output = i32)); // anonymous local
    let @6: &'_ ((dyn exists<_dyn> [@TraitClause0]: Checkable<_dyn, i32> + _dyn : '_ + @TraitClause1_0::parent_clause1::Output = i32)); // anonymous local
    let @7: &'_ (alloc::boxed::Box<i64>[MetaSized<i64>, Sized<Global>]); // anonymous local
    let @8: &'_ (alloc::boxed::Box<i64>[MetaSized<i64>, Sized<Global>]); // anonymous local
    let arr@9: Array<i32, 3 : usize>; // local
    let @10: (); // anonymous local
    let @11: bool; // anonymous local
    let @12: &'_ ((dyn exists<_dyn> [@TraitClause0]: Checkable<_dyn, i32> + _dyn : '_ + @TraitClause1_0::parent_clause1::Output = i32)); // anonymous local
    let @13: &'_ ((dyn exists<_dyn> [@TraitClause0]: Checkable<_dyn, i32> + _dyn : '_ + @TraitClause1_0::parent_clause1::Output = i32)); // anonymous local
    let @14: &'_ ((dyn exists<_dyn> [@TraitClause0]: Checkable<_dyn, i32> + _dyn : '_ + @TraitClause1_0::parent_clause1::Output = i32)); // anonymous local
    let @15: &'_ (Array<i32, 3 : usize>); // anonymous local
    let @16: &'_ (Array<i32, 3 : usize>); // anonymous local
    let tup@17: (i32, alloc::boxed::Box<i32>[MetaSized<i32>, Sized<Global>]); // local
    let @18: alloc::boxed::Box<i32>[MetaSized<i32>, Sized<Global>]; // anonymous local
    let @19: (); // anonymous local
    let @20: bool; // anonymous local
    let @21: &'_ ((dyn exists<_dyn> [@TraitClause0]: Checkable<_dyn, i32> + _dyn : '_ + @TraitClause1_0::parent_clause1::Output = i32)); // anonymous local
    let @22: &'_ ((dyn exists<_dyn> [@TraitClause0]: Checkable<_dyn, i32> + _dyn : '_ + @TraitClause1_0::parent_clause1::Output = i32)); // anonymous local
    let @23: &'_ ((dyn exists<_dyn> [@TraitClause0]: Checkable<_dyn, i32> + _dyn : '_ + @TraitClause1_0::parent_clause1::Output = i32)); // anonymous local
    let @24: &'_ ((i32, alloc::boxed::Box<i32>[MetaSized<i32>, Sized<Global>])); // anonymous local
    let @25: &'_ ((i32, alloc::boxed::Box<i32>[MetaSized<i32>, Sized<Global>])); // anonymous local

    storage_live(b@1)
    b@1 := @BoxNew<i64>[Sized<i64>](const (5 : i64))
    storage_live(@2)
    storage_live(@3)
    storage_live(@4)
    storage_live(@5)
    storage_live(@6)
    storage_live(@7)
    storage_live(@8)
    @8 := &b@1
    @7 := &*(@8)
    @6 := unsize_cast<&'_ (alloc::boxed::Box<i64>[MetaSized<i64>, Sized<Global>]), &'_ ((dyn exists<_dyn> [@TraitClause0]: Checkable<_dyn, i32> + _dyn : '_ + @TraitClause1_0::parent_clause1::Output = i32)), {impl Checkable<i32> for alloc::boxed::Box<i64>[MetaSized<i64>, Sized<Global>]}>(move (@7))
    storage_dead(@7)
    @5 := &*(@6)
    @4 := unsize_cast<&'_ ((dyn exists<_dyn> [@TraitClause0]: Checkable<_dyn, i32> + _dyn : '_ + @TraitClause1_0::parent_clause1::Output = i32)), &'_ ((dyn exists<_dyn> [@TraitClause0]: Checkable<_dyn, i32> + _dyn : '_ + @TraitClause1_0::parent_clause1::Output = i32)), Checkable<(dyn exists<_dyn> [@TraitClause0]: Checkable<_dyn, i32> + _dyn : '_ + @TraitClause1_0::parent_clause1::Output = i32), i32>>(move (@5))
    storage_dead(@5)
    @3 := use_checkable<'_>(move (@4))
    if move (@3) {
    }
    else {
        storage_dead(@4)
        storage_dead(@8)
        storage_dead(@6)
        panic(core::panicking::panic)
    }
    storage_dead(@4)
    storage_dead(@8)
    storage_dead(@6)
    storage_dead(@3)
    storage_dead(@2)
    storage_live(arr@9)
    arr@9 := [const (1 : i32), const (2 : i32), const (3 : i32)]
    storage_live(@10)
    storage_live(@11)
    storage_live(@12)
    storage_live(@13)
    storage_live(@14)
    storage_live(@15)
    storage_live(@16)
    @16 := &arr@9
    @15 := &*(@16)
    @14 := unsize_cast<&'_ (Array<i32, 3 : usize>), &'_ ((dyn exists<_dyn> [@TraitClause0]: Checkable<_dyn, i32> + _dyn : '_ + @TraitClause1_0::parent_clause1::Output = i32)), {impl Checkable<i32> for Array<i32, const N : usize>}<3 : usize>>(move (@15))
    storage_dead(@15)
    @13 := &*(@14)
    @12 := unsize_cast<&'_ ((dyn exists<_dyn> [@TraitClause0]: Checkable<_dyn, i32> + _dyn : '_ + @TraitClause1_0::parent_clause1::Output = i32)), &'_ ((dyn exists<_dyn> [@TraitClause0]: Checkable<_dyn, i32> + _dyn : '_ + @TraitClause1_0::parent_clause1::Output = i32)), Checkable<(dyn exists<_dyn> [@TraitClause0]: Checkable<_dyn, i32> + _dyn : '_ + @TraitClause1_0::parent_clause1::Output = i32), i32>>(move (@13))
    storage_dead(@13)
    @11 := use_checkable<'_>(move (@12))
    if move (@11) {
    }
    else {
        storage_dead(@12)
        storage_dead(@16)
        storage_dead(@14)
        panic(core::panicking::panic)
    }
    storage_dead(@12)
    storage_dead(@16)
    storage_dead(@14)
    storage_dead(@11)
    storage_dead(@10)
    storage_live(tup@17)
    storage_live(@18)
    @18 := @BoxNew<i32>[Sized<i32>](const (32 : i32))
    tup@17 := (const (10 : i32), move (@18))
    drop[{impl Drop for alloc::boxed::Box<T>[@TraitClause0, @TraitClause1]}<i32, Global>[MetaSized<i32>, Sized<Global>]] @18
    storage_dead(@18)
    storage_live(@19)
    storage_live(@20)
    storage_live(@21)
    storage_live(@22)
    storage_live(@23)
    storage_live(@24)
    storage_live(@25)
    @25 := &tup@17
    @24 := &*(@25)
    @23 := unsize_cast<&'_ ((i32, alloc::boxed::Box<i32>[MetaSized<i32>, Sized<Global>])), &'_ ((dyn exists<_dyn> [@TraitClause0]: Checkable<_dyn, i32> + _dyn : '_ + @TraitClause1_0::parent_clause1::Output = i32)), {impl Checkable<i32> for (i32, alloc::boxed::Box<i32>[MetaSized<i32>, Sized<Global>])}>(move (@24))
    storage_dead(@24)
    @22 := &*(@23)
    @21 := unsize_cast<&'_ ((dyn exists<_dyn> [@TraitClause0]: Checkable<_dyn, i32> + _dyn : '_ + @TraitClause1_0::parent_clause1::Output = i32)), &'_ ((dyn exists<_dyn> [@TraitClause0]: Checkable<_dyn, i32> + _dyn : '_ + @TraitClause1_0::parent_clause1::Output = i32)), Checkable<(dyn exists<_dyn> [@TraitClause0]: Checkable<_dyn, i32> + _dyn : '_ + @TraitClause1_0::parent_clause1::Output = i32), i32>>(move (@22))
    storage_dead(@22)
    @20 := use_checkable<'_>(move (@21))
    if move (@20) {
    }
    else {
        storage_dead(@21)
        storage_dead(@25)
        storage_dead(@23)
        panic(core::panicking::panic)
    }
    storage_dead(@21)
    storage_dead(@25)
    storage_dead(@23)
    storage_dead(@20)
    storage_dead(@19)
    @0 := ()
    drop[Drop<(i32, alloc::boxed::Box<i32>[MetaSized<i32>, Sized<Global>])>] tup@17
    storage_dead(tup@17)
    storage_dead(arr@9)
    drop[{impl Drop for alloc::boxed::Box<T>[@TraitClause0, @TraitClause1]}<i64, Global>[MetaSized<i64>, Sized<Global>]] b@1
    storage_dead(b@1)
    @0 := ()
    return
}

struct test_crate::NoParam::{vtable} {
  size: usize,
  align: usize,
  drop: fn<'_0>(&'_0_0 mut ((dyn exists<_dyn> [@TraitClause0]: NoParam<_dyn> + _dyn : '_))),
  method_dummy: fn<'_0>(&'_0_0 ((dyn exists<_dyn> [@TraitClause0]: NoParam<_dyn> + _dyn : '_))),
  super_trait_0: &'static (core::marker::MetaSized::{vtable}),
}

// Full name: test_crate::NoParam
trait NoParam<Self>
{
    parent_clause0 : [@TraitClause0]: MetaSized<Self>
    fn dummy<'_0> = test_crate::NoParam::dummy<'_0_0, Self>[Self]
    vtable: test_crate::NoParam::{vtable}
}

fn test_crate::NoParam::dummy<'_0, Self>(@1: &'_0 (Self))
where
    [@TraitClause0]: NoParam<Self>,

// Full name: test_crate::{impl NoParam for i32}::dummy
fn {impl NoParam for i32}::dummy<'_0>(@1: &'_0 (i32))
{
    let @0: (); // return
    let self@1: &'_ (i32); // arg #1
    let @2: (); // anonymous local
    let @3: bool; // anonymous local
    let @4: i32; // anonymous local

    storage_live(@2)
    storage_live(@3)
    storage_live(@4)
    @4 := copy (*(self@1))
    @3 := move (@4) > const (0 : i32)
    if move (@3) {
    }
    else {
        storage_dead(@4)
        panic(core::panicking::panic)
    }
    storage_dead(@4)
    storage_dead(@3)
    storage_dead(@2)
    @0 := ()
    @0 := ()
    return
}

// Full name: test_crate::{impl NoParam for i32}
impl NoParam for i32 {
    parent_clause0 = MetaSized<i32>
    fn dummy<'_0> = {impl NoParam for i32}::dummy<'_0_0>
    vtable: {impl NoParam for i32}::{vtable}
}

// Full name: test_crate::to_dyn_obj
fn to_dyn_obj<'_0, T>(@1: &'_0 (T)) -> &'_0 ((dyn exists<_dyn> [@TraitClause0]: NoParam<_dyn> + _dyn : '_0))
where
    [@TraitClause0]: Sized<T>,
    [@TraitClause1]: NoParam<T>,
{
    let @0: &'_ ((dyn exists<_dyn> [@TraitClause0]: NoParam<_dyn> + _dyn : '_)); // return
    let arg@1: &'_ (T); // arg #1
    let @2: &'_ ((dyn exists<_dyn> [@TraitClause0]: NoParam<_dyn> + _dyn : '_)); // anonymous local
    let @3: &'_ ((dyn exists<_dyn> [@TraitClause0]: NoParam<_dyn> + _dyn : '_)); // anonymous local
    let @4: &'_ (T); // anonymous local

    storage_live(@2)
    storage_live(@3)
    storage_live(@4)
    @4 := &*(arg@1)
    @3 := unsize_cast<&'_ (T), &'_ ((dyn exists<_dyn> [@TraitClause0]: NoParam<_dyn> + _dyn : '_)), @TraitClause1>(move (@4))
    storage_dead(@4)
    @2 := &*(@3)
    @0 := unsize_cast<&'_ ((dyn exists<_dyn> [@TraitClause0]: NoParam<_dyn> + _dyn : '_)), &'_ ((dyn exists<_dyn> [@TraitClause0]: NoParam<_dyn> + _dyn : '_)), NoParam<(dyn exists<_dyn> [@TraitClause0]: NoParam<_dyn> + _dyn : '_)>>(move (@2))
    storage_dead(@3)
    storage_dead(@2)
    return
}

struct test_crate::Modifiable::{vtable}<T> {
  size: usize,
  align: usize,
  drop: fn<'_0>(&'_0_0 mut ((dyn exists<_dyn> [@TraitClause0]: Modifiable<_dyn, T> + _dyn : '_))),
  method_modify: fn<'_0, '_1>(&'_0_0 mut ((dyn exists<_dyn> [@TraitClause0]: Modifiable<_dyn, T> + _dyn : '_)), &'_0_1 (T)) -> T,
  super_trait_0: &'static (core::marker::MetaSized::{vtable}),
}

// Full name: test_crate::Modifiable
trait Modifiable<Self, T>
{
    parent_clause0 : [@TraitClause0]: MetaSized<Self>
    parent_clause1 : [@TraitClause1]: Sized<T>
    fn modify<'_0, '_1> = test_crate::Modifiable::modify<'_0_0, '_0_1, Self, T>[Self]
    vtable: test_crate::Modifiable::{vtable}<T>
}

fn test_crate::Modifiable::modify<'_0, '_1, Self, T>(@1: &'_0 mut (Self), @2: &'_1 (T)) -> T
where
    [@TraitClause0]: Modifiable<Self, T>,

// Full name: test_crate::{impl Modifiable<T> for i32}::modify
fn {impl Modifiable<T> for i32}::modify<'_0, '_1, T>(@1: &'_0 mut (i32), @2: &'_1 (T)) -> T
where
    [@TraitClause0]: Sized<T>,
    [@TraitClause1]: Clone<T>,
{
    let @0: T; // return
    let self@1: &'_ mut (i32); // arg #1
    let arg@2: &'_ (T); // arg #2
    let @3: i32; // anonymous local
    let @4: &'_ (T); // anonymous local

    storage_live(@3)
    @3 := copy (*(self@1)) panic.+ const (1 : i32)
    *(self@1) := move (@3)
    storage_live(@4)
    @4 := &*(arg@2)
    @0 := @TraitClause1::clone<'_>(move (@4))
    storage_dead(@4)
    return
}

fn {vtable_drop_shim_empty_i32}<T>(@1: &'_ mut ((dyn exists<_dyn> [@TraitClause0]: Modifiable<_dyn, T> + _dyn : '_)))
where
    [@TraitClause0]: Sized<T>,
    [@TraitClause1]: Clone<T>,
{
    let ret@0: (); // return
    let self@1: &'_ mut ((dyn exists<_dyn> [@TraitClause0]: Modifiable<_dyn, T> + _dyn : '_)); // arg #1

    ret@0 := ()
    return
}

// Full name: test_crate::{impl Modifiable<T> for i32}::modify::{vtable_method}
fn {impl Modifiable<T> for i32}::modify::{vtable_method}<'_0, '_1, T>(@1: &'_0 mut ((dyn exists<_dyn> [@TraitClause0]: Modifiable<_dyn, T> + _dyn : '_)), @2: &'_1 (T)) -> T
where
    [@TraitClause0]: Sized<T>,
    [@TraitClause1]: Clone<T>,
{
    let @0: T; // return
    let @1: &'_0 mut ((dyn exists<_dyn> [@TraitClause0]: Modifiable<_dyn, T> + _dyn : '_)); // arg #1
    let @2: &'_1 (T); // arg #2
    let @3: &'_0 mut (i32); // anonymous local

    storage_live(@0)
    storage_live(@1)
    storage_live(@2)
    storage_live(@3)
    @3 := concretize<&'_0 mut ((dyn exists<_dyn> [@TraitClause0]: Modifiable<_dyn, T> + _dyn : '_)), &'_0 mut (i32)>(move (@1))
    @0 := {impl Modifiable<T> for i32}::modify<'_0, '_1, T>[@TraitClause0, @TraitClause1](move (@3), move (@2))
    return
}

// Full name: test_crate::{impl Modifiable<T> for i32}::{vtable}
fn {impl Modifiable<T> for i32}::{vtable}<T>() -> test_crate::Modifiable::{vtable}<T>
where
    [@TraitClause0]: Sized<T>,
    [@TraitClause1]: Clone<T>,
{
    let ret@0: test_crate::Modifiable::{vtable}<T>; // return

    ret@0 := test_crate::Modifiable::{vtable} { size: const (4 : usize), align: const (4 : usize), drop: const (@Fun214<T>[@TraitClause0, @TraitClause1]), method_modify: const ({impl Modifiable<T> for i32}::modify::{vtable_method}<'_, '_, T>[@TraitClause0, @TraitClause1]), super_trait_0: const (Opaque(missing supertrait vtable)) }
    return
}

// Full name: test_crate::{impl Modifiable<T> for i32}::{vtable}
static {impl Modifiable<T> for i32}::{vtable}<T>: test_crate::Modifiable::{vtable}<T>
where
    [@TraitClause0]: Sized<T>,
    [@TraitClause1]: Clone<T>,
 = {impl Modifiable<T> for i32}::{vtable}()

// Full name: test_crate::{impl Modifiable<T> for i32}
impl<T> Modifiable<T> for i32
where
    [@TraitClause0]: Sized<T>,
    [@TraitClause1]: Clone<T>,
{
    parent_clause0 = MetaSized<i32>
    parent_clause1 = @TraitClause0
    fn modify<'_0, '_1> = {impl Modifiable<T> for i32}::modify<'_0_0, '_0_1, T>[@TraitClause0, @TraitClause1]
    vtable: {impl Modifiable<T> for i32}::{vtable}<T>[@TraitClause0, @TraitClause1]
}

// Full name: test_crate::modify_trait_object
fn modify_trait_object<'_0, T>(@1: &'_0 (T)) -> T
where
    [@TraitClause0]: Sized<T>,
    [@TraitClause1]: Clone<T>,
{
    let @0: T; // return
    let arg@1: &'_ (T); // arg #1
    let x@2: &'_ mut ((dyn exists<_dyn> [@TraitClause0]: Modifiable<_dyn, T> + _dyn : '_)); // local
    let @3: &'_ mut (i32); // anonymous local
    let @4: &'_ mut (i32); // anonymous local
    let @5: i32; // anonymous local
    let @6: &'_ mut ((dyn exists<_dyn> [@TraitClause0]: Modifiable<_dyn, T> + _dyn : '_)); // anonymous local
    let @7: &'_ (T); // anonymous local
    let @8: *const test_crate::Modifiable::{vtable}<T>; // anonymous local
    let @9: fn(&'_ mut ((dyn exists<_dyn> [@TraitClause0]: Modifiable<_dyn, T> + _dyn : '_)), &'_ (T)) -> T; // anonymous local

    storage_live(x@2)
    storage_live(@3)
    storage_live(@4)
    storage_live(@5)
    @5 := const (199 : i32)
    @4 := &mut @5
    @3 := &mut *(@4)
    x@2 := unsize_cast<&'_ mut (i32), &'_ mut ((dyn exists<_dyn> [@TraitClause0]: Modifiable<_dyn, T> + _dyn : '_)), {impl Modifiable<T> for i32}<T>[@TraitClause0, @TraitClause1]>(move (@3))
    storage_dead(@3)
    storage_dead(@4)
    storage_live(@6)
    @6 := &two-phase-mut *(x@2)
    storage_live(@7)
    @7 := &*(arg@1)
    storage_live(@8)
    storage_live(@9)
    @8 := ptr_metadata(move (@6))
    @9 := copy ((*(@8)).3)
    @0 := (move @9)(move (@6), move (@7))
    storage_dead(@7)
    storage_dead(@6)
    storage_dead(@5)
    storage_dead(x@2)
    return
}

// Full name: test_crate::BaseOn
trait BaseOn<Self, T>
{
    parent_clause0 : [@TraitClause0]: MetaSized<Self>
    parent_clause1 : [@TraitClause1]: Sized<T>
    fn operate_on<'_0, '_1> = test_crate::BaseOn::operate_on<'_0_0, '_0_1, Self, T>[Self]
    vtable: test_crate::BaseOn::{vtable}<T>
}

fn test_crate::BaseOn::operate_on<'_0, '_1, Self, T>(@1: &'_0 (Self), @2: &'_1 (T))
where
    [@TraitClause0]: BaseOn<Self, T>,

struct test_crate::Both32And64::{vtable} {
  size: usize,
  align: usize,
  drop: fn<'_0>(&'_0_0 mut ((dyn exists<_dyn> [@TraitClause0]: Both32And64<_dyn> + _dyn : '_))),
  method_both_operate: fn<'_0, '_1, '_2>(&'_0_0 ((dyn exists<_dyn> [@TraitClause0]: Both32And64<_dyn> + _dyn : '_)), &'_0_1 (i32), &'_0_2 (i64)),
  super_trait_0: &'static (core::marker::MetaSized::{vtable}),
  super_trait_1: &'static (test_crate::BaseOn::{vtable}<i32>),
  super_trait_2: &'static (test_crate::BaseOn::{vtable}<i64>),
}

// Full name: test_crate::Both32And64
trait Both32And64<Self>
{
    parent_clause0 : [@TraitClause0]: MetaSized<Self>
    parent_clause1 : [@TraitClause1]: BaseOn<Self, i32>
    parent_clause2 : [@TraitClause2]: BaseOn<Self, i64>
    fn both_operate<'_0, '_1, '_2> = both_operate<'_0_0, '_0_1, '_0_2, Self>[Self]
    vtable: test_crate::Both32And64::{vtable}
}

// Full name: test_crate::Both32And64::both_operate
fn both_operate<'_0, '_1, '_2, Self>(@1: &'_0 (Self), @2: &'_1 (i32), @3: &'_2 (i64))
where
    [@TraitClause0]: Both32And64<Self>,
{
    let @0: (); // return
    let self@1: &'_ (Self); // arg #1
    let t32@2: &'_ (i32); // arg #2
    let t64@3: &'_ (i64); // arg #3
    let @4: (); // anonymous local
    let @5: &'_ (Self); // anonymous local
    let @6: &'_ (i32); // anonymous local
    let @7: (); // anonymous local
    let @8: &'_ (Self); // anonymous local
    let @9: &'_ (i64); // anonymous local

    storage_live(@4)
    storage_live(@5)
    @5 := &*(self@1)
    storage_live(@6)
    @6 := &*(t32@2)
    @4 := @TraitClause0::parent_clause1::operate_on<'_, '_>(move (@5), move (@6))
    storage_dead(@6)
    storage_dead(@5)
    storage_dead(@4)
    storage_live(@7)
    storage_live(@8)
    @8 := &*(self@1)
    storage_live(@9)
    @9 := &*(t64@3)
    @7 := @TraitClause0::parent_clause2::operate_on<'_, '_>(move (@8), move (@9))
    storage_dead(@9)
    storage_dead(@8)
    storage_dead(@7)
    @0 := ()
    @0 := ()
    return
}

// Full name: test_crate::{impl BaseOn<i32> for i32}::operate_on
fn {impl BaseOn<i32> for i32}::operate_on<'_0, '_1>(@1: &'_0 (i32), @2: &'_1 (i32))
{
    let @0: (); // return
    let self@1: &'_ (i32); // arg #1
    let t@2: &'_ (i32); // arg #2
    let @3: (); // anonymous local
    let @4: bool; // anonymous local
    let @5: i32; // anonymous local
    let @6: i32; // anonymous local

    storage_live(@3)
    storage_live(@4)
    storage_live(@5)
    @5 := copy (*(self@1))
    storage_live(@6)
    @6 := copy (*(t@2))
    @4 := move (@5) > move (@6)
    if move (@4) {
    }
    else {
        storage_dead(@6)
        storage_dead(@5)
        panic(core::panicking::panic)
    }
    storage_dead(@6)
    storage_dead(@5)
    storage_dead(@4)
    storage_dead(@3)
    @0 := ()
    @0 := ()
    return
}

// Full name: test_crate::{impl BaseOn<i32> for i32}
impl BaseOn<i32> for i32 {
    parent_clause0 = MetaSized<i32>
    parent_clause1 = Sized<i32>
    fn operate_on<'_0, '_1> = {impl BaseOn<i32> for i32}::operate_on<'_0_0, '_0_1>
    vtable: {impl BaseOn<i32> for i32}::{vtable}
}

// Full name: test_crate::{impl BaseOn<i64> for i32}::operate_on
fn {impl BaseOn<i64> for i32}::operate_on<'_0, '_1>(@1: &'_0 (i32), @2: &'_1 (i64))
{
    let @0: (); // return
    let self@1: &'_ (i32); // arg #1
    let t@2: &'_ (i64); // arg #2
    let @3: (); // anonymous local
    let @4: bool; // anonymous local
    let @5: i64; // anonymous local
    let @6: i32; // anonymous local
    let @7: i64; // anonymous local

    storage_live(@3)
    storage_live(@4)
    storage_live(@5)
    storage_live(@6)
    @6 := copy (*(self@1))
    @5 := cast<i32, i64>(move (@6))
    storage_dead(@6)
    storage_live(@7)
    @7 := copy (*(t@2))
    @4 := move (@5) > move (@7)
    if move (@4) {
    }
    else {
        storage_dead(@7)
        storage_dead(@5)
        panic(core::panicking::panic)
    }
    storage_dead(@7)
    storage_dead(@5)
    storage_dead(@4)
    storage_dead(@3)
    @0 := ()
    @0 := ()
    return
}

// Full name: test_crate::{impl BaseOn<i64> for i32}
impl BaseOn<i64> for i32 {
    parent_clause0 = MetaSized<i32>
    parent_clause1 = Sized<i64>
    fn operate_on<'_0, '_1> = {impl BaseOn<i64> for i32}::operate_on<'_0_0, '_0_1>
    vtable: {impl BaseOn<i64> for i32}::{vtable}
}

fn test_crate::{impl Both32And64 for i32}::both_operate<'_0, '_1, '_2>(@1: &'_0 (i32), @2: &'_1 (i32), @3: &'_2 (i64))
{
    let @0: (); // return
    let self@1: &'_ (i32); // arg #1
    let t32@2: &'_ (i32); // arg #2
    let t64@3: &'_ (i64); // arg #3
    let @4: (); // anonymous local
    let @5: &'_ (i32); // anonymous local
    let @6: &'_ (i32); // anonymous local
    let @7: (); // anonymous local
    let @8: &'_ (i32); // anonymous local
    let @9: &'_ (i64); // anonymous local

    storage_live(@4)
    storage_live(@5)
    @5 := &*(self@1)
    storage_live(@6)
    @6 := &*(t32@2)
    @4 := {impl Both32And64 for i32}::parent_clause1::operate_on<'_, '_>(move (@5), move (@6))
    storage_dead(@6)
    storage_dead(@5)
    storage_dead(@4)
    storage_live(@7)
    storage_live(@8)
    @8 := &*(self@1)
    storage_live(@9)
    @9 := &*(t64@3)
    @7 := {impl Both32And64 for i32}::parent_clause2::operate_on<'_, '_>(move (@8), move (@9))
    storage_dead(@9)
    storage_dead(@8)
    storage_dead(@7)
    @0 := ()
    @0 := ()
    return
}

fn {vtable_drop_shim_empty_i32}(@1: &'_ mut ((dyn exists<_dyn> [@TraitClause0]: Both32And64<_dyn> + _dyn : '_)))
{
    let ret@0: (); // return
    let self@1: &'_ mut ((dyn exists<_dyn> [@TraitClause0]: Both32And64<_dyn> + _dyn : '_)); // arg #1

    ret@0 := ()
    return
}

// Full name: test_crate::{impl Both32And64 for i32}::{vtable}
fn {impl Both32And64 for i32}::{vtable}() -> test_crate::Both32And64::{vtable}
{
    let ret@0: test_crate::Both32And64::{vtable}; // return
    let @1: &'static (test_crate::BaseOn::{vtable}<i32>); // anonymous local
    let @2: &'static (test_crate::BaseOn::{vtable}<i64>); // anonymous local

    storage_live(@1)
    storage_live(@2)
    @1 := &{impl BaseOn<i32> for i32}::{vtable}
    @2 := &{impl BaseOn<i64> for i32}::{vtable}
    ret@0 := test_crate::Both32And64::{vtable} { size: const (4 : usize), align: const (4 : usize), drop: const (@Fun216), method_both_operate: const (Opaque(shim for default methods aren't yet supported)), super_trait_0: const (Opaque(missing supertrait vtable)), super_trait_1: move (@1), super_trait_2: move (@2) }
    return
}

// Full name: test_crate::{impl Both32And64 for i32}::{vtable}
static {impl Both32And64 for i32}::{vtable}: test_crate::Both32And64::{vtable} = {impl Both32And64 for i32}::{vtable}()

// Full name: test_crate::{impl Both32And64 for i32}
impl Both32And64 for i32 {
    parent_clause0 = MetaSized<i32>
    parent_clause1 = {impl BaseOn<i32> for i32}
    parent_clause2 = {impl BaseOn<i64> for i32}
    fn both_operate<'_0, '_1, '_2> = test_crate::{impl Both32And64 for i32}::both_operate<'_0_0, '_0_1, '_0_2>
    vtable: {impl Both32And64 for i32}::{vtable}
}

// Full name: test_crate::Alias
trait Alias<Self>
{
    parent_clause0 : [@TraitClause0]: MetaSized<Self>
    parent_clause1 : [@TraitClause1]: Both32And64<Self>
    vtable: test_crate::Alias::{vtable}
}

struct test_crate::LifetimeTrait::{vtable}<Ty0> {
  size: usize,
  align: usize,
  drop: fn<'_0>(&'_0_0 mut ((dyn exists<_dyn> [@TraitClause0]: LifetimeTrait<_dyn> + _dyn : '_ + @TraitClause1_0::Ty = Ty0))),
  method_lifetime_method: fn<'a, '_1>(&'_0_1 ((dyn exists<_dyn> [@TraitClause0]: LifetimeTrait<_dyn> + _dyn : '_ + @TraitClause1_0::Ty = Ty0)), &'a (LifetimeTrait<(dyn exists<_dyn> [@TraitClause0]: LifetimeTrait<_dyn> + _dyn : '_ + @TraitClause1_0::Ty = Ty0)>::Ty)) -> &'a (LifetimeTrait<(dyn exists<_dyn> [@TraitClause0]: LifetimeTrait<_dyn> + _dyn : '_ + @TraitClause1_0::Ty = Ty0)>::Ty),
  super_trait_0: &'static (core::marker::MetaSized::{vtable}),
}

// Full name: test_crate::LifetimeTrait
trait LifetimeTrait<Self>
{
    parent_clause0 : [@TraitClause0]: MetaSized<Self>
    parent_clause1 : [@TraitClause1]: Sized<Self::Ty>
    type Ty
    fn lifetime_method<'a, '_1> = test_crate::LifetimeTrait::lifetime_method<'a, '_0_1, Self>[Self]
    vtable: test_crate::LifetimeTrait::{vtable}<Self::Ty>
}

fn test_crate::LifetimeTrait::lifetime_method<'a, '_1, Self>(@1: &'_1 (Self), @2: &'a (@TraitClause0::Ty)) -> &'a (@TraitClause0::Ty)
where
    [@TraitClause0]: LifetimeTrait<Self>,

// Full name: test_crate::{impl LifetimeTrait for i32}::lifetime_method
fn {impl LifetimeTrait for i32}::lifetime_method<'a, '_1>(@1: &'_1 (i32), @2: &'a (i32)) -> &'a (i32)
{
    let @0: &'_ (i32); // return
    let self@1: &'_ (i32); // arg #1
    let arg@2: &'_ (i32); // arg #2
    let @3: (); // anonymous local
    let @4: bool; // anonymous local
    let @5: i32; // anonymous local
    let @6: i32; // anonymous local

    storage_live(@3)
    storage_live(@4)
    storage_live(@5)
    @5 := copy (*(self@1))
    storage_live(@6)
    @6 := copy (*(arg@2))
    @4 := move (@5) > move (@6)
    if move (@4) {
    }
    else {
        storage_dead(@6)
        storage_dead(@5)
        panic(core::panicking::panic)
    }
    storage_dead(@6)
    storage_dead(@5)
    storage_dead(@4)
    storage_dead(@3)
    @0 := copy (arg@2)
    return
}

// Full name: test_crate::{impl LifetimeTrait for i32}
impl LifetimeTrait for i32 {
    parent_clause0 = MetaSized<i32>
    parent_clause1 = Sized<i32>
    type Ty = i32
    fn lifetime_method<'a, '_1> = {impl LifetimeTrait for i32}::lifetime_method<'a, '_0_1>
    vtable: {impl LifetimeTrait for i32}::{vtable}
}

// Full name: test_crate::use_lifetime_trait
fn use_lifetime_trait<'a, '_1>(@1: &'_1 ((dyn exists<_dyn> [@TraitClause0]: LifetimeTrait<_dyn> + _dyn : '_1 + @TraitClause1_0::Ty = i32)), @2: &'a (i32)) -> &'a (i32)
{
    let @0: &'_ (i32); // return
    let x@1: &'_ ((dyn exists<_dyn> [@TraitClause0]: LifetimeTrait<_dyn> + _dyn : '_ + @TraitClause1_0::Ty = i32)); // arg #1
    let y@2: &'_ (i32); // arg #2
    let @3: &'_ (i32); // anonymous local
    let @4: &'_ ((dyn exists<_dyn> [@TraitClause0]: LifetimeTrait<_dyn> + _dyn : '_ + @TraitClause1_0::Ty = i32)); // anonymous local
    let @5: &'_ (i32); // anonymous local
    let @6: *const test_crate::LifetimeTrait::{vtable}<i32>; // anonymous local
    let @7: fn(&'_ ((dyn exists<_dyn> [@TraitClause0]: LifetimeTrait<_dyn> + _dyn : '_ + @TraitClause1_0::Ty = i32)), &'_ (i32)) -> &'_ (i32); // anonymous local

    storage_live(@3)
    storage_live(@4)
    @4 := &*(x@1)
    storage_live(@5)
    @5 := &*(y@2)
    storage_live(@6)
    storage_live(@7)
    @6 := ptr_metadata(move (@4))
    @7 := copy ((*(@6)).3)
    @3 := (move @7)(move (@4), move (@5))
    @0 := &*(@3)
    storage_dead(@5)
    storage_dead(@4)
    storage_dead(@3)
    return
}

// Full name: test_crate::use_alias
fn use_alias<'_0>(@1: &'_0 ((dyn exists<_dyn> [@TraitClause0]: Both32And64<_dyn> + _dyn : '_0)))
{
    let @0: (); // return
    let x@1: &'_ ((dyn exists<_dyn> [@TraitClause0]: Both32And64<_dyn> + _dyn : '_)); // arg #1
    let @2: (); // anonymous local
    let @3: &'_ ((dyn exists<_dyn> [@TraitClause0]: Both32And64<_dyn> + _dyn : '_)); // anonymous local
    let @4: &'_ (i32); // anonymous local
    let @5: &'_ (i32); // anonymous local
    let @6: i32; // anonymous local
    let @7: &'_ (i64); // anonymous local
    let @8: &'_ (i64); // anonymous local
    let @9: i64; // anonymous local
    let @10: *const test_crate::Both32And64::{vtable}; // anonymous local
    let @11: fn(&'_ ((dyn exists<_dyn> [@TraitClause0]: Both32And64<_dyn> + _dyn : '_)), &'_ (i32), &'_ (i64)); // anonymous local

    storage_live(@2)
    storage_live(@3)
    @3 := &*(x@1)
    storage_live(@4)
    storage_live(@5)
    storage_live(@6)
    @6 := const (100 : i32)
    @5 := &@6
    @4 := &*(@5)
    storage_live(@7)
    storage_live(@8)
    storage_live(@9)
    @9 := const (200 : i64)
    @8 := &@9
    @7 := &*(@8)
    storage_live(@10)
    storage_live(@11)
    @10 := ptr_metadata(move (@3))
    @11 := copy ((*(@10)).3)
    @2 := (move @11)(move (@3), move (@4), move (@7))
    storage_dead(@7)
    storage_dead(@4)
    storage_dead(@3)
    storage_dead(@9)
    storage_dead(@8)
    storage_dead(@6)
    storage_dead(@5)
    storage_dead(@2)
    @0 := ()
    @0 := ()
    return
}

// Full name: test_crate::main
fn main()
{
    let @0: (); // return
    let x@1: &'_ ((dyn exists<_dyn> [@TraitClause0]: Checkable<_dyn, i32> + _dyn : '_ + @TraitClause1_0::parent_clause1::Output = i32)); // local
    let @2: &'_ (i32); // anonymous local
    let @3: &'_ (i32); // anonymous local
    let @4: i32; // anonymous local
    let @5: (); // anonymous local
    let @6: bool; // anonymous local
    let @7: &'_ ((dyn exists<_dyn> [@TraitClause0]: Checkable<_dyn, i32> + _dyn : '_ + @TraitClause1_0::parent_clause1::Output = i32)); // anonymous local
    let y@8: &'_ mut ((dyn exists<_dyn> [@TraitClause0]: Modifiable<_dyn, i32> + _dyn : '_)); // local
    let @9: &'_ mut (i32); // anonymous local
    let @10: &'_ mut (i32); // anonymous local
    let @11: i32; // anonymous local
    let @12: (); // anonymous local
    let @13: bool; // anonymous local
    let @14: &'_ (String); // anonymous local
    let @15: String; // anonymous local
    let @16: &'_ (String); // anonymous local
    let @17: &'_ (String); // anonymous local
    let @18: String; // anonymous local
    let @19: &'_ (Str); // anonymous local
    let @20: &'_ (Str); // anonymous local
    let @21: (); // anonymous local
    let @22: (&'_ (i32), &'_ (i32)); // anonymous local
    let @23: &'_ (i32); // anonymous local
    let @24: i32; // anonymous local
    let @25: &'_ mut ((dyn exists<_dyn> [@TraitClause0]: Modifiable<_dyn, i32> + _dyn : '_)); // anonymous local
    let @26: &'_ (i32); // anonymous local
    let @27: &'_ mut (i32); // anonymous local
    let @28: i32; // anonymous local
    let @29: &'_ (i32); // anonymous local
    let @30: i32; // anonymous local
    let left_val@31: &'_ (i32); // local
    let right_val@32: &'_ (i32); // local
    let @33: bool; // anonymous local
    let @34: i32; // anonymous local
    let @35: i32; // anonymous local
    let kind@36: AssertKind; // local
    let @37: AssertKind; // anonymous local
    let @38: &'_ (i32); // anonymous local
    let @39: &'_ (i32); // anonymous local
    let @40: &'_ (i32); // anonymous local
    let @41: &'_ (i32); // anonymous local
    let @42: Option<Arguments<'_>>[Sized<Arguments<'_>>]; // anonymous local
    let z@43: &'_ ((dyn exists<_dyn> [@TraitClause0]: NoParam<_dyn> + _dyn : '_)); // local
    let @44: &'_ ((dyn exists<_dyn> [@TraitClause0]: NoParam<_dyn> + _dyn : '_)); // anonymous local
    let @45: &'_ ((dyn exists<_dyn> [@TraitClause0]: NoParam<_dyn> + _dyn : '_)); // anonymous local
    let @46: &'_ (i32); // anonymous local
    let @47: &'_ (i32); // anonymous local
    let @48: i32; // anonymous local
    let @49: (); // anonymous local
    let @50: &'_ ((dyn exists<_dyn> [@TraitClause0]: NoParam<_dyn> + _dyn : '_)); // anonymous local
    let a@51: &'_ ((dyn exists<_dyn> [@TraitClause0]: Both32And64<_dyn> + _dyn : '_)); // local
    let @52: &'_ (i32); // anonymous local
    let @53: &'_ (i32); // anonymous local
    let @54: i32; // anonymous local
    let @55: (); // anonymous local
    let @56: &'_ ((dyn exists<_dyn> [@TraitClause0]: Both32And64<_dyn> + _dyn : '_)); // anonymous local
    let @57: &'_ (i32); // anonymous local
    let @58: &'_ (i32); // anonymous local
    let @59: i32; // anonymous local
    let @60: &'_ (i64); // anonymous local
    let @61: &'_ (i64); // anonymous local
    let @62: i64; // anonymous local
    let @63: *const test_crate::Checkable::{vtable}<i32, i32>; // anonymous local
    let @64: fn(&'_ ((dyn exists<_dyn> [@TraitClause0]: Checkable<_dyn, i32> + _dyn : '_ + @TraitClause1_0::parent_clause1::Output = i32))) -> bool; // anonymous local
    let @65: *const test_crate::Modifiable::{vtable}<i32>; // anonymous local
    let @66: fn(&'_ mut ((dyn exists<_dyn> [@TraitClause0]: Modifiable<_dyn, i32> + _dyn : '_)), &'_ (i32)) -> i32; // anonymous local
    let @67: *const test_crate::NoParam::{vtable}; // anonymous local
    let @68: fn(&'_ ((dyn exists<_dyn> [@TraitClause0]: NoParam<_dyn> + _dyn : '_))); // anonymous local
    let @69: *const test_crate::Both32And64::{vtable}; // anonymous local
    let @70: fn(&'_ ((dyn exists<_dyn> [@TraitClause0]: Both32And64<_dyn> + _dyn : '_)), &'_ (i32), &'_ (i64)); // anonymous local

    storage_live(@21)
    storage_live(@22)
    storage_live(@23)
    storage_live(@24)
    storage_live(@25)
    storage_live(@26)
    storage_live(@27)
    storage_live(@28)
    storage_live(@29)
    storage_live(@30)
    storage_live(left_val@31)
    storage_live(right_val@32)
    storage_live(@33)
    storage_live(@34)
    storage_live(@35)
    storage_live(kind@36)
    storage_live(@37)
    storage_live(@38)
    storage_live(@39)
    storage_live(@40)
    storage_live(@41)
    storage_live(@42)
    storage_live(z@43)
    storage_live(@44)
    storage_live(@45)
    storage_live(@46)
    storage_live(@47)
    storage_live(@48)
    storage_live(@49)
    storage_live(@50)
    storage_live(a@51)
    storage_live(@52)
    storage_live(@53)
    storage_live(@54)
    storage_live(@55)
    storage_live(@56)
    storage_live(@57)
    storage_live(@58)
    storage_live(@59)
    storage_live(@60)
    storage_live(@61)
    storage_live(@62)
    storage_live(@65)
    storage_live(@66)
    storage_live(@67)
    storage_live(@68)
    storage_live(@69)
    storage_live(@70)
    storage_live(x@1)
    storage_live(@2)
    storage_live(@3)
    storage_live(@4)
    @4 := const (42 : i32)
    @3 := &@4
    @2 := &*(@3)
    x@1 := unsize_cast<&'_ (i32), &'_ ((dyn exists<_dyn> [@TraitClause0]: Checkable<_dyn, i32> + _dyn : '_ + @TraitClause1_0::parent_clause1::Output = i32)), {impl Checkable<i32> for i32}>(move (@2))
    storage_dead(@2)
    storage_dead(@3)
    storage_live(@5)
    storage_live(@6)
    storage_live(@7)
    @7 := &*(x@1)
    storage_live(@63)
    storage_live(@64)
    @63 := ptr_metadata(move (@7))
    @64 := copy ((*(@63)).3)
    @6 := (move @64)(move (@7))
    if move (@6) {
    }
    else {
        storage_dead(@7)
        panic(core::panicking::panic)
    }
    storage_dead(@7)
    storage_dead(@6)
    storage_dead(@5)
    storage_live(y@8)
    storage_live(@9)
    storage_live(@10)
    storage_live(@11)
    @11 := const (99 : i32)
    @10 := &mut @11
    @9 := &mut *(@10)
    y@8 := unsize_cast<&'_ mut (i32), &'_ mut ((dyn exists<_dyn> [@TraitClause0]: Modifiable<_dyn, i32> + _dyn : '_)), {impl Modifiable<T> for i32}<i32>[Sized<i32>, {impl Clone for i32}]>(move (@9))
    storage_dead(@9)
    storage_dead(@10)
    storage_live(@12)
    storage_live(@13)
    storage_live(@14)
    storage_live(@15)
    storage_live(@16)
    storage_live(@17)
    storage_live(@18)
    storage_live(@19)
    storage_live(@20)
    @20 := const ("Hello")
    @19 := &*(@20)
    @18 := {impl ToString for T}::to_string<'_, Str>[MetaSized<Str>, {impl Display for Str}](move (@19))
    storage_dead(@19)
    @17 := &@18
    @16 := &*(@17)
    @15 := modify_trait_object<'_, String>[Sized<String>, {impl Clone for String}](move (@16))
    @14 := &@15
    storage_dead(@16)
    @13 := alloc::string::{String}::is_empty<'_>(move (@14))
    if move (@13) {
    }
    else {
        storage_dead(@14)
        drop[{impl Drop for String}] @15
        drop[{impl Drop for String}] @18
        storage_dead(@20)
        storage_dead(@18)
        storage_dead(@17)
        storage_dead(@15)
        storage_dead(@13)
        storage_dead(@12)
        storage_live(@21)
        storage_live(@22)
        storage_live(@23)
        storage_live(@24)
        storage_live(@25)
        @25 := &two-phase-mut *(y@8)
        storage_live(@26)
        storage_live(@27)
        storage_live(@28)
        @28 := const (100 : i32)
        @27 := &mut @28
        @26 := &*(@27)
        storage_live(@65)
        storage_live(@66)
        @65 := ptr_metadata(move (@25))
        @66 := copy ((*(@65)).3)
        @24 := (move @66)(move (@25), move (@26))
        storage_dead(@26)
        storage_dead(@25)
        @23 := &@24
        storage_live(@29)
        storage_live(@30)
        @30 := const (100 : i32)
        @29 := &@30
        @22 := (move (@23), move (@29))
        storage_dead(@29)
        storage_dead(@23)
        storage_live(left_val@31)
        left_val@31 := copy ((@22).0)
        storage_live(right_val@32)
        right_val@32 := copy ((@22).1)
        storage_live(@33)
        storage_live(@34)
        @34 := copy (*(left_val@31))
        storage_live(@35)
        @35 := copy (*(right_val@32))
        @33 := move (@34) == move (@35)
        if move (@33) {
        }
        else {
            storage_dead(@35)
            storage_dead(@34)
            storage_live(kind@36)
            kind@36 := AssertKind::Eq {  }
            storage_live(@37)
            @37 := move (kind@36)
            storage_live(@38)
            storage_live(@39)
            @39 := &*(left_val@31)
            @38 := &*(@39)
            storage_live(@40)
            storage_live(@41)
            @41 := &*(right_val@32)
            @40 := &*(@41)
            storage_live(@42)
            @42 := Option::None {  }
            panic(core::panicking::assert_failed)
        }
        storage_dead(@35)
        storage_dead(@34)
        storage_dead(@33)
        storage_dead(right_val@32)
        storage_dead(left_val@31)
        storage_dead(@30)
        storage_dead(@28)
        storage_dead(@27)
        storage_dead(@24)
        storage_dead(@22)
        storage_dead(@21)
        storage_live(z@43)
        storage_live(@44)
        storage_live(@45)
        storage_live(@46)
        storage_live(@47)
        storage_live(@48)
        @48 := const (42 : i32)
        @47 := &@48
        @46 := &*(@47)
        @45 := to_dyn_obj<'_, i32>[Sized<i32>, {impl NoParam for i32}](move (@46))
        @44 := &*(@45)
        z@43 := unsize_cast<&'_ ((dyn exists<_dyn> [@TraitClause0]: NoParam<_dyn> + _dyn : '_)), &'_ ((dyn exists<_dyn> [@TraitClause0]: NoParam<_dyn> + _dyn : '_)), NoParam<(dyn exists<_dyn> [@TraitClause0]: NoParam<_dyn> + _dyn : '_)>>(move (@44))
        storage_dead(@46)
        storage_dead(@44)
        storage_dead(@48)
        storage_dead(@47)
        storage_dead(@45)
        storage_live(@49)
        storage_live(@50)
        @50 := &*(z@43)
        storage_live(@67)
        storage_live(@68)
        @67 := ptr_metadata(move (@50))
        @68 := copy ((*(@67)).3)
        @49 := (move @68)(move (@50))
        storage_dead(@50)
        storage_dead(@49)
        storage_live(a@51)
        storage_live(@52)
        storage_live(@53)
        storage_live(@54)
        @54 := const (42 : i32)
        @53 := &@54
        @52 := &*(@53)
        a@51 := unsize_cast<&'_ (i32), &'_ ((dyn exists<_dyn> [@TraitClause0]: Both32And64<_dyn> + _dyn : '_)), {impl Both32And64 for i32}>(move (@52))
        storage_dead(@52)
        storage_dead(@53)
        storage_live(@55)
        storage_live(@56)
        @56 := &*(a@51)
        storage_live(@57)
        storage_live(@58)
        storage_live(@59)
        @59 := const (100 : i32)
        @58 := &@59
        @57 := &*(@58)
        storage_live(@60)
        storage_live(@61)
        storage_live(@62)
        @62 := const (200 : i64)
        @61 := &@62
        @60 := &*(@61)
        storage_live(@69)
        storage_live(@70)
        @69 := ptr_metadata(move (@56))
        @70 := copy ((*(@69)).3)
        @55 := (move @70)(move (@56), move (@57), move (@60))
        storage_dead(@60)
        storage_dead(@57)
        storage_dead(@56)
        storage_dead(@62)
        storage_dead(@61)
        storage_dead(@59)
        storage_dead(@58)
        storage_dead(@55)
        @0 := ()
        storage_dead(@54)
        storage_dead(a@51)
        storage_dead(z@43)
        storage_dead(@11)
        storage_dead(y@8)
        storage_dead(@4)
        storage_dead(x@1)
        @0 := ()
        return
    }
    storage_dead(@14)
    drop[{impl Drop for String}] @15
    drop[{impl Drop for String}] @18
    storage_dead(@20)
    storage_dead(@18)
    storage_dead(@17)
    storage_dead(@15)
    panic(core::panicking::panic)
}


<|MERGE_RESOLUTION|>--- conflicted
+++ resolved
@@ -954,11 +954,7 @@
 
     storage_live(concrete@2)
     concrete@2 := concretize<&'_ mut ((dyn exists<_dyn> [@TraitClause0]: Checkable<_dyn, i32> + _dyn : '_ + @TraitClause1_0::parent_clause1::Output = i32)), &'_ mut (alloc::boxed::Box<i64>[MetaSized<i64>, Sized<Global>])>(move (self@1))
-<<<<<<< HEAD
-    ret@0 := {impl Drop for alloc::boxed::Box<T>[@TraitClause0, @TraitClause1]}::drop<'_, i64>[MetaSized<i64>, Sized<Global>](move (concrete@2))
-=======
     ret@0 := {impl Drop for alloc::boxed::Box<T>[@TraitClause0, @TraitClause1]}::drop<'_>(move (concrete@2))
->>>>>>> 262fcb07
     ret@0 := ()
     return
 }
