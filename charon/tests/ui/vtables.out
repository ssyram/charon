# Final LLBC before serialization:

// Full name: core::marker::MetaSized
#[lang_item("meta_sized")]
pub trait MetaSized<Self>

// Full name: core::marker::Sized
#[lang_item("sized")]
pub trait Sized<Self>
{
    parent_clause0 : [@TraitClause0]: MetaSized<Self>
    non-dyn-compatible
}

// Full name: core::clone::Clone
#[lang_item("clone")]
pub trait Clone<Self>
{
    parent_clause0 : [@TraitClause0]: Sized<Self>
    fn clone<'_0> = core::clone::Clone::clone<'_0_0, Self>[Self]
    non-dyn-compatible
}

#[lang_item("clone_fn")]
pub fn core::clone::Clone::clone<'_0, Self>(@1: &'_0 (Self)) -> Self
where
    [@TraitClause0]: Clone<Self>,

// Full name: core::clone::impls::{impl Clone for i32}::clone
pub fn {impl Clone for i32}::clone<'_0>(@1: &'_0 (i32)) -> i32

// Full name: core::clone::impls::{impl Clone for i32}
impl Clone for i32 {
    parent_clause0 = Sized<i32>
    fn clone<'_0> = {impl Clone for i32}::clone<'_0_0>
    non-dyn-compatible
}

// Full name: core::fmt::Error
pub struct Error {}

// Full name: core::fmt::Arguments
#[lang_item("format_arguments")]
pub opaque type Arguments<'a>
where
    'a : 'a,

// Full name: core::result::Result
#[lang_item("Result")]
pub enum Result<T, E>
where
    [@TraitClause0]: Sized<T>,
    [@TraitClause1]: Sized<E>,
{
  Ok(T),
  Err(E),
}

// Full name: core::fmt::Display
#[lang_item("Display")]
pub trait Display<Self>
{
    fn fmt<'_0, '_1, '_2> = core::fmt::Display::fmt<'_0_0, '_0_1, '_0_2, Self>[Self]
    vtable: core::fmt::Display::{vtable}
}

pub fn core::fmt::Display::fmt<'_0, '_1, '_2, Self>(@1: &'_0 (Self), @2: &'_1 mut (Formatter<'_2>)) -> Result<(), Error>[Sized<()>, Sized<Error>]
where
    [@TraitClause0]: Display<Self>,

// Full name: core::fmt::{impl Display for Str}::fmt
pub fn {impl Display for Str}::fmt<'_0, '_1, '_2>(@1: &'_0 (Str), @2: &'_1 mut (Formatter<'_2>)) -> Result<(), Error>[Sized<()>, Sized<Error>]

// Full name: core::fmt::{impl Display for Str}
impl Display for Str {
    fn fmt<'_0, '_1, '_2> = {impl Display for Str}::fmt<'_0_0, '_0_1, '_0_2>
    vtable: {impl Display for Str}::{vtable}
}

// Full name: core::marker::Destruct
#[lang_item("destruct")]
pub trait Destruct<Self>
{
    parent_clause0 : [@TraitClause0]: MetaSized<Self>
    vtable: core::marker::Destruct::{vtable}
}

// Full name: core::ops::drop::Drop
#[lang_item("drop")]
pub trait Drop<Self>
{
    parent_clause0 : [@TraitClause0]: MetaSized<Self>
    fn drop<'_0> = core::ops::drop::Drop::drop<'_0_0, Self>[Self]
    vtable: core::ops::drop::Drop::{vtable}
}

pub fn core::ops::drop::Drop::drop<'_0, Self>(@1: &'_0 mut (Self))
where
    [@TraitClause0]: Drop<Self>,

// Full name: core::option::Option
#[lang_item("Option")]
pub enum Option<T>
where
    [@TraitClause0]: Sized<T>,
{
  None,
  Some(T),
}

// Full name: core::panicking::AssertKind
pub enum AssertKind {
  Eq,
  Ne,
  Match,
}

// Full name: alloc::string::String
#[lang_item("String")]
pub opaque type String

// Full name: alloc::string::String::{impl Drop for String}::drop
fn {impl Drop for String}::drop<'_0>(@1: &'_0 mut (String))

// Full name: alloc::string::String::{impl Drop for String}
impl Drop for String {
    parent_clause0 = MetaSized<String>
    fn drop<'_0> = {impl Drop for String}::drop<'_0_0>
    non-dyn-compatible
}

// Full name: alloc::string::{String}::is_empty
pub fn is_empty<'_0>(@1: &'_0 (String)) -> bool

// Full name: alloc::string::{impl Clone for String}::clone
pub fn {impl Clone for String}::clone<'_0>(@1: &'_0 (String)) -> String

// Full name: alloc::string::{impl Clone for String}
impl Clone for String {
    parent_clause0 = Sized<String>
    fn clone<'_0> = {impl Clone for String}::clone<'_0_0>
    non-dyn-compatible
}

// Full name: alloc::string::ToString
#[lang_item("ToString")]
pub trait ToString<Self>
{
    parent_clause0 : [@TraitClause0]: MetaSized<Self>
    fn to_string<'_0> = alloc::string::ToString::to_string<'_0_0, Self>[Self]
    vtable: alloc::string::ToString::{vtable}
}

#[lang_item("to_string_method")]
pub fn alloc::string::ToString::to_string<'_0, Self>(@1: &'_0 (Self)) -> String
where
    [@TraitClause0]: ToString<Self>,

// Full name: alloc::string::{impl ToString for T}::to_string
pub fn {impl ToString for T}::to_string<'_0, T>(@1: &'_0 (T)) -> String
where
    [@TraitClause0]: MetaSized<T>,
    [@TraitClause1]: Display<T>,

// Full name: alloc::string::{impl ToString for T}
impl<T> ToString for T
where
    [@TraitClause0]: MetaSized<T>,
    [@TraitClause1]: Display<T>,
{
    parent_clause0 = @TraitClause0
    fn to_string<'_0> = {impl ToString for T}::to_string<'_0_0, T>[@TraitClause0, @TraitClause1]
    vtable: {impl ToString for T}::{vtable}<T>[@TraitClause0, @TraitClause1]
}

// Full name: test_crate::Super
trait Super<Self, T>
{
    parent_clause0 : [@TraitClause0]: MetaSized<Self>
    parent_clause1 : [@TraitClause1]: Sized<T>
    fn super_method<'_0> = test_crate::Super::super_method<'_0_0, Self, T>[Self]
    vtable: test_crate::Super::{vtable}<T>
}

fn test_crate::Super::super_method<'_0, Self, T>(@1: &'_0 (Self), @2: T) -> i32
where
    [@TraitClause0]: Super<Self, T>,

struct test_crate::Checkable::{vtable}<T> {
  size: usize,
  align: usize,
  drop: fn(*mut (dyn exists<_dyn> [@TraitClause0]: Checkable<_dyn, T> + _dyn : '_)),
  method_check: fn<'_0>(&'_0_0 ((dyn exists<_dyn> [@TraitClause0]: Checkable<_dyn, T> + _dyn : '_))) -> bool,
  super_trait_0: &'static (core::marker::MetaSized::{vtable}),
  super_trait_1: &'static (test_crate::Super::{vtable}<T>),
}

// Full name: test_crate::Checkable
trait Checkable<Self, T>
{
    parent_clause0 : [@TraitClause0]: MetaSized<Self>
    parent_clause1 : [@TraitClause1]: Super<Self, T>
    parent_clause2 : [@TraitClause2]: Sized<T>
    fn check<'_0> = test_crate::Checkable::check<'_0_0, Self, T>[Self]
    vtable: test_crate::Checkable::{vtable}<T>
}

fn test_crate::Checkable::check<'_0, Self, T>(@1: &'_0 (Self)) -> bool
where
    [@TraitClause0]: Checkable<Self, T>,

// Full name: test_crate::{impl Super<i32> for i32}::super_method
fn {impl Super<i32> for i32}::super_method<'_0>(@1: &'_0 (i32), @2: i32) -> i32
{
    let @0: i32; // return
    let self@1: &'_ (i32); // arg #1
    let arg@2: i32; // arg #2
    let @3: i32; // anonymous local
    let @4: i32; // anonymous local
    let @5: i32; // anonymous local

    storage_live(@5)
    storage_live(@3)
    @3 := copy (*(self@1))
    storage_live(@4)
    @4 := copy (arg@2)
    @5 := copy (@3) panic.+ copy (@4)
    @0 := move (@5)
    storage_dead(@4)
    storage_dead(@3)
    return
}

// Full name: test_crate::{impl Super<i32> for i32}
impl Super<i32> for i32 {
    parent_clause0 = MetaSized<i32>
    parent_clause1 = Sized<i32>
    fn super_method<'_0> = {impl Super<i32> for i32}::super_method<'_0_0>
    vtable: {impl Super<i32> for i32}::{vtable}
}

// Full name: test_crate::{impl Checkable<i32> for i32}::check
fn {impl Checkable<i32> for i32}::check<'_0>(@1: &'_0 (i32)) -> bool
{
    let @0: bool; // return
    let self@1: &'_ (i32); // arg #1
    let @2: i32; // anonymous local
    let @3: &'_ (i32); // anonymous local

    storage_live(@2)
    storage_live(@3)
    @3 := &*(self@1)
    @2 := {impl Super<i32> for i32}::super_method<'_>(move (@3), const (10 : i32))
    storage_dead(@3)
    @0 := move (@2) > const (0 : i32)
    storage_dead(@2)
    return
}

// Full name: test_crate::{impl Checkable<i32> for i32}::check::{vtable_method}
fn {impl Checkable<i32> for i32}::check::{vtable_method}<'_0>(@1: &'_0 ((dyn exists<_dyn> [@TraitClause0]: Checkable<_dyn, i32> + _dyn : '_))) -> bool
{
    let @0: bool; // return
    let @1: &'_0 ((dyn exists<_dyn> [@TraitClause0]: Checkable<_dyn, i32> + _dyn : '_)); // arg #1
    let @2: &'_0 (i32); // anonymous local

    storage_live(@0)
    storage_live(@1)
    storage_live(@2)
    @2 := concretize<&'_0 ((dyn exists<_dyn> [@TraitClause0]: Checkable<_dyn, i32> + _dyn : '_)), &'_0 (i32)>(move (@1))
    @0 := {impl Checkable<i32> for i32}::check<'_0>(move (@2))
    return
}

// Full name: test_crate::{impl Checkable<i32> for i32}::{vtable}
fn {impl Checkable<i32> for i32}::{vtable}() -> test_crate::Checkable::{vtable}<i32>
{
    let ret@0: test_crate::Checkable::{vtable}<i32>; // return
    let @1: &'static (test_crate::Super::{vtable}<i32>); // anonymous local

    storage_live(@1)
    @1 := &{impl Super<i32> for i32}::{vtable}
    ret@0 := test_crate::Checkable::{vtable} { size: const (Opaque(unknown size)), align: const (Opaque(unknown align)), drop: const (Opaque(unknown drop)), method_check: const ({impl Checkable<i32> for i32}::check::{vtable_method}<'_>), super_trait_0: const (Opaque(missing supertrait vtable)), super_trait_1: move (@1) }
    return
}

// Full name: test_crate::{impl Checkable<i32> for i32}::{vtable}
static {impl Checkable<i32> for i32}::{vtable}: test_crate::Checkable::{vtable}<i32> = {impl Checkable<i32> for i32}::{vtable}()

// Full name: test_crate::{impl Checkable<i32> for i32}
impl Checkable<i32> for i32 {
    parent_clause0 = MetaSized<i32>
    parent_clause1 = {impl Super<i32> for i32}
    parent_clause2 = Sized<i32>
    fn check<'_0> = {impl Checkable<i32> for i32}::check<'_0_0>
    vtable: {impl Checkable<i32> for i32}::{vtable}
}

struct test_crate::NoParam::{vtable} {
  size: usize,
  align: usize,
  drop: fn(*mut (dyn exists<_dyn> [@TraitClause0]: NoParam<_dyn> + _dyn : '_)),
  method_dummy: fn<'_0>(&'_0_0 ((dyn exists<_dyn> [@TraitClause0]: NoParam<_dyn> + _dyn : '_))),
  super_trait_0: &'static (core::marker::MetaSized::{vtable}),
}

// Full name: test_crate::NoParam
trait NoParam<Self>
{
    parent_clause0 : [@TraitClause0]: MetaSized<Self>
    fn dummy<'_0> = test_crate::NoParam::dummy<'_0_0, Self>[Self]
    vtable: test_crate::NoParam::{vtable}
}

fn test_crate::NoParam::dummy<'_0, Self>(@1: &'_0 (Self))
where
    [@TraitClause0]: NoParam<Self>,

// Full name: test_crate::{impl NoParam for i32}::dummy
fn {impl NoParam for i32}::dummy<'_0>(@1: &'_0 (i32))
{
    let @0: (); // return
    let self@1: &'_ (i32); // arg #1
    let @2: (); // anonymous local
    let @3: bool; // anonymous local
    let @4: i32; // anonymous local

    storage_live(@2)
    storage_live(@3)
    storage_live(@4)
    @4 := copy (*(self@1))
    @3 := move (@4) > const (0 : i32)
    if move (@3) {
    }
    else {
        storage_dead(@4)
        panic(core::panicking::panic)
    }
    storage_dead(@4)
    storage_dead(@3)
    storage_dead(@2)
    @0 := ()
    @0 := ()
    return
}

// Full name: test_crate::{impl NoParam for i32}
impl NoParam for i32 {
    parent_clause0 = MetaSized<i32>
    fn dummy<'_0> = {impl NoParam for i32}::dummy<'_0_0>
    vtable: {impl NoParam for i32}::{vtable}
}

// Full name: test_crate::to_dyn_obj
fn to_dyn_obj<'_0, T>(@1: &'_0 (T)) -> &'_0 ((dyn exists<_dyn> [@TraitClause0]: NoParam<_dyn> + _dyn : '_0))
where
    [@TraitClause0]: Sized<T>,
    [@TraitClause1]: NoParam<T>,
{
    let @0: &'_ ((dyn exists<_dyn> [@TraitClause0]: NoParam<_dyn> + _dyn : '_)); // return
    let arg@1: &'_ (T); // arg #1
    let @2: &'_ ((dyn exists<_dyn> [@TraitClause0]: NoParam<_dyn> + _dyn : '_)); // anonymous local
    let @3: &'_ ((dyn exists<_dyn> [@TraitClause0]: NoParam<_dyn> + _dyn : '_)); // anonymous local
    let @4: &'_ (T); // anonymous local

    storage_live(@2)
    storage_live(@3)
    storage_live(@4)
    @4 := &*(arg@1)
    @3 := unsize_cast<&'_ (T), &'_ ((dyn exists<_dyn> [@TraitClause0]: NoParam<_dyn> + _dyn : '_)), @TraitClause1>(move (@4))
    storage_dead(@4)
    @2 := &*(@3)
    @0 := unsize_cast<&'_ ((dyn exists<_dyn> [@TraitClause0]: NoParam<_dyn> + _dyn : '_)), &'_ ((dyn exists<_dyn> [@TraitClause0]: NoParam<_dyn> + _dyn : '_)), NoParam<(dyn exists<_dyn> [@TraitClause0]: NoParam<_dyn> + _dyn : '_)>>(move (@2))
    storage_dead(@3)
    storage_dead(@2)
    return
}

struct test_crate::Modifiable::{vtable}<T> {
  size: usize,
  align: usize,
  drop: fn(*mut (dyn exists<_dyn> [@TraitClause0]: Modifiable<_dyn, T> + _dyn : '_)),
  method_modify: fn<'_0, '_1>(&'_0_0 mut ((dyn exists<_dyn> [@TraitClause0]: Modifiable<_dyn, T> + _dyn : '_)), &'_0_1 (T)) -> T,
  super_trait_0: &'static (core::marker::MetaSized::{vtable}),
}

// Full name: test_crate::Modifiable
trait Modifiable<Self, T>
{
    parent_clause0 : [@TraitClause0]: MetaSized<Self>
    parent_clause1 : [@TraitClause1]: Sized<T>
    fn modify<'_0, '_1> = test_crate::Modifiable::modify<'_0_0, '_0_1, Self, T>[Self]
    vtable: test_crate::Modifiable::{vtable}<T>
}

fn test_crate::Modifiable::modify<'_0, '_1, Self, T>(@1: &'_0 mut (Self), @2: &'_1 (T)) -> T
where
    [@TraitClause0]: Modifiable<Self, T>,

// Full name: test_crate::{impl Modifiable<T> for i32}::modify
fn {impl Modifiable<T> for i32}::modify<'_0, '_1, T>(@1: &'_0 mut (i32), @2: &'_1 (T)) -> T
where
    [@TraitClause0]: Sized<T>,
    [@TraitClause1]: Clone<T>,
{
    let @0: T; // return
    let self@1: &'_ mut (i32); // arg #1
    let arg@2: &'_ (T); // arg #2
    let @3: i32; // anonymous local
    let @4: &'_ (T); // anonymous local

    storage_live(@3)
    @3 := copy (*(self@1)) panic.+ const (1 : i32)
    *(self@1) := move (@3)
    storage_live(@4)
    @4 := &*(arg@2)
    @0 := @TraitClause1::clone<'_>(move (@4))
    storage_dead(@4)
    return
}

// Full name: test_crate::{impl Modifiable<T> for i32}::modify::{vtable_method}
fn {impl Modifiable<T> for i32}::modify::{vtable_method}<'_0, '_1, T>(@1: &'_0 mut ((dyn exists<_dyn> [@TraitClause0]: Modifiable<_dyn, T> + _dyn : '_)), @2: &'_1 (T)) -> T
where
    [@TraitClause0]: Sized<T>,
    [@TraitClause1]: Clone<T>,
{
    let @0: T; // return
    let @1: &'_0 mut ((dyn exists<_dyn> [@TraitClause0]: Modifiable<_dyn, T> + _dyn : '_)); // arg #1
    let @2: &'_1 (T); // arg #2
    let @3: &'_0 mut (i32); // anonymous local

    storage_live(@0)
    storage_live(@1)
    storage_live(@2)
    storage_live(@3)
    @3 := concretize<&'_0 mut ((dyn exists<_dyn> [@TraitClause0]: Modifiable<_dyn, T> + _dyn : '_)), &'_0 mut (i32)>(move (@1))
    @0 := {impl Modifiable<T> for i32}::modify<'_0, '_1, T>[@TraitClause0, @TraitClause1](move (@3), move (@2))
    return
}

// Full name: test_crate::{impl Modifiable<T> for i32}::{vtable}
fn {impl Modifiable<T> for i32}::{vtable}<T>() -> test_crate::Modifiable::{vtable}<T>
where
    [@TraitClause0]: Sized<T>,
    [@TraitClause1]: Clone<T>,
{
    let ret@0: test_crate::Modifiable::{vtable}<T>; // return

    ret@0 := test_crate::Modifiable::{vtable} { size: const (Opaque(unknown size)), align: const (Opaque(unknown align)), drop: const (Opaque(unknown drop)), method_modify: const ({impl Modifiable<T> for i32}::modify::{vtable_method}<'_, '_, T>[@TraitClause0, @TraitClause1]), super_trait_0: const (Opaque(missing supertrait vtable)) }
    return
}

// Full name: test_crate::{impl Modifiable<T> for i32}::{vtable}
static {impl Modifiable<T> for i32}::{vtable}<T>: test_crate::Modifiable::{vtable}<T>
where
    [@TraitClause0]: Sized<T>,
    [@TraitClause1]: Clone<T>,
 = {impl Modifiable<T> for i32}::{vtable}()

// Full name: test_crate::{impl Modifiable<T> for i32}
impl<T> Modifiable<T> for i32
where
    [@TraitClause0]: Sized<T>,
    [@TraitClause1]: Clone<T>,
{
    parent_clause0 = MetaSized<i32>
    parent_clause1 = @TraitClause0
    fn modify<'_0, '_1> = {impl Modifiable<T> for i32}::modify<'_0_0, '_0_1, T>[@TraitClause0, @TraitClause1]
    vtable: {impl Modifiable<T> for i32}::{vtable}<T>[@TraitClause0, @TraitClause1]
}

// Full name: test_crate::modify_trait_object
fn modify_trait_object<'_0, T>(@1: &'_0 (T)) -> T
where
    [@TraitClause0]: Sized<T>,
    [@TraitClause1]: Clone<T>,
{
    let @0: T; // return
    let arg@1: &'_ (T); // arg #1
    let x@2: &'_ mut ((dyn exists<_dyn> [@TraitClause0]: Modifiable<_dyn, T> + _dyn : '_)); // local
    let @3: &'_ mut (i32); // anonymous local
    let @4: &'_ mut (i32); // anonymous local
    let @5: i32; // anonymous local
    let @6: &'_ mut ((dyn exists<_dyn> [@TraitClause0]: Modifiable<_dyn, T> + _dyn : '_)); // anonymous local
    let @7: &'_ (T); // anonymous local

    storage_live(x@2)
    storage_live(@3)
    storage_live(@4)
    storage_live(@5)
    @5 := const (199 : i32)
    @4 := &mut @5
    @3 := &mut *(@4)
    x@2 := unsize_cast<&'_ mut (i32), &'_ mut ((dyn exists<_dyn> [@TraitClause0]: Modifiable<_dyn, T> + _dyn : '_)), {impl Modifiable<T> for i32}<T>[@TraitClause0, @TraitClause1]>(move (@3))
    storage_dead(@3)
    storage_dead(@4)
    storage_live(@6)
    @6 := &two-phase-mut *(x@2)
    storage_live(@7)
    @7 := &*(arg@1)
    @0 := Modifiable<(dyn exists<_dyn> [@TraitClause0]: Modifiable<_dyn, T> + _dyn : '_), T>::modify<'_, '_>(move (@6), move (@7))
    storage_dead(@7)
    storage_dead(@6)
    storage_dead(@5)
    storage_dead(x@2)
    return
}

// Full name: test_crate::BaseOn
trait BaseOn<Self, T>
{
    parent_clause0 : [@TraitClause0]: MetaSized<Self>
    parent_clause1 : [@TraitClause1]: Sized<T>
    fn operate_on<'_0, '_1> = test_crate::BaseOn::operate_on<'_0_0, '_0_1, Self, T>[Self]
    vtable: test_crate::BaseOn::{vtable}<T>
}

fn test_crate::BaseOn::operate_on<'_0, '_1, Self, T>(@1: &'_0 (Self), @2: &'_1 (T))
where
    [@TraitClause0]: BaseOn<Self, T>,

struct test_crate::Both32And64::{vtable} {
  size: usize,
  align: usize,
  drop: fn(*mut (dyn exists<_dyn> [@TraitClause0]: Both32And64<_dyn> + _dyn : '_)),
  method_both_operate: fn<'_0, '_1, '_2>(&'_0_0 ((dyn exists<_dyn> [@TraitClause0]: Both32And64<_dyn> + _dyn : '_)), &'_0_1 (i32), &'_0_2 (i64)),
  super_trait_0: &'static (core::marker::MetaSized::{vtable}),
  super_trait_1: &'static (test_crate::BaseOn::{vtable}<i32>),
  super_trait_2: &'static (test_crate::BaseOn::{vtable}<i64>),
}

// Full name: test_crate::Both32And64
trait Both32And64<Self>
{
    parent_clause0 : [@TraitClause0]: MetaSized<Self>
    parent_clause1 : [@TraitClause1]: BaseOn<Self, i32>
    parent_clause2 : [@TraitClause2]: BaseOn<Self, i64>
    fn both_operate<'_0, '_1, '_2> = both_operate<'_0_0, '_0_1, '_0_2, Self>[Self]
    vtable: test_crate::Both32And64::{vtable}
}

// Full name: test_crate::Both32And64::both_operate
fn both_operate<'_0, '_1, '_2, Self>(@1: &'_0 (Self), @2: &'_1 (i32), @3: &'_2 (i64))
where
    [@TraitClause0]: Both32And64<Self>,
{
    let @0: (); // return
    let self@1: &'_ (Self); // arg #1
    let t32@2: &'_ (i32); // arg #2
    let t64@3: &'_ (i64); // arg #3
    let @4: (); // anonymous local
    let @5: &'_ (Self); // anonymous local
    let @6: &'_ (i32); // anonymous local
    let @7: (); // anonymous local
    let @8: &'_ (Self); // anonymous local
    let @9: &'_ (i64); // anonymous local

    storage_live(@4)
    storage_live(@5)
    @5 := &*(self@1)
    storage_live(@6)
    @6 := &*(t32@2)
    @4 := @TraitClause0::parent_clause1::operate_on<'_, '_>(move (@5), move (@6))
    storage_dead(@6)
    storage_dead(@5)
    storage_dead(@4)
    storage_live(@7)
    storage_live(@8)
    @8 := &*(self@1)
    storage_live(@9)
    @9 := &*(t64@3)
    @7 := @TraitClause0::parent_clause2::operate_on<'_, '_>(move (@8), move (@9))
    storage_dead(@9)
    storage_dead(@8)
    storage_dead(@7)
    @0 := ()
    @0 := ()
    return
}

// Full name: test_crate::{impl BaseOn<i32> for i32}::operate_on
fn {impl BaseOn<i32> for i32}::operate_on<'_0, '_1>(@1: &'_0 (i32), @2: &'_1 (i32))
{
    let @0: (); // return
    let self@1: &'_ (i32); // arg #1
    let t@2: &'_ (i32); // arg #2
    let @3: (); // anonymous local
    let @4: bool; // anonymous local
    let @5: i32; // anonymous local
    let @6: i32; // anonymous local

    storage_live(@3)
    storage_live(@4)
    storage_live(@5)
    @5 := copy (*(self@1))
    storage_live(@6)
    @6 := copy (*(t@2))
    @4 := move (@5) > move (@6)
    if move (@4) {
    }
    else {
        storage_dead(@6)
        storage_dead(@5)
        panic(core::panicking::panic)
    }
    storage_dead(@6)
    storage_dead(@5)
    storage_dead(@4)
    storage_dead(@3)
    @0 := ()
    @0 := ()
    return
}

// Full name: test_crate::{impl BaseOn<i32> for i32}
impl BaseOn<i32> for i32 {
    parent_clause0 = MetaSized<i32>
    parent_clause1 = Sized<i32>
    fn operate_on<'_0, '_1> = {impl BaseOn<i32> for i32}::operate_on<'_0_0, '_0_1>
    vtable: {impl BaseOn<i32> for i32}::{vtable}
}

// Full name: test_crate::{impl BaseOn<i64> for i32}::operate_on
fn {impl BaseOn<i64> for i32}::operate_on<'_0, '_1>(@1: &'_0 (i32), @2: &'_1 (i64))
{
    let @0: (); // return
    let self@1: &'_ (i32); // arg #1
    let t@2: &'_ (i64); // arg #2
    let @3: (); // anonymous local
    let @4: bool; // anonymous local
    let @5: i64; // anonymous local
    let @6: i32; // anonymous local
    let @7: i64; // anonymous local

    storage_live(@3)
    storage_live(@4)
    storage_live(@5)
    storage_live(@6)
    @6 := copy (*(self@1))
    @5 := cast<i32, i64>(move (@6))
    storage_dead(@6)
    storage_live(@7)
    @7 := copy (*(t@2))
    @4 := move (@5) > move (@7)
    if move (@4) {
    }
    else {
        storage_dead(@7)
        storage_dead(@5)
        panic(core::panicking::panic)
    }
    storage_dead(@7)
    storage_dead(@5)
    storage_dead(@4)
    storage_dead(@3)
    @0 := ()
    @0 := ()
    return
}

// Full name: test_crate::{impl BaseOn<i64> for i32}
impl BaseOn<i64> for i32 {
    parent_clause0 = MetaSized<i32>
    parent_clause1 = Sized<i64>
    fn operate_on<'_0, '_1> = {impl BaseOn<i64> for i32}::operate_on<'_0_0, '_0_1>
    vtable: {impl BaseOn<i64> for i32}::{vtable}
}

fn test_crate::{impl Both32And64 for i32}::both_operate<'_0, '_1, '_2>(@1: &'_0 (i32), @2: &'_1 (i32), @3: &'_2 (i64))
{
    let @0: (); // return
    let self@1: &'_ (i32); // arg #1
    let t32@2: &'_ (i32); // arg #2
    let t64@3: &'_ (i64); // arg #3
    let @4: (); // anonymous local
    let @5: &'_ (i32); // anonymous local
    let @6: &'_ (i32); // anonymous local
    let @7: (); // anonymous local
    let @8: &'_ (i32); // anonymous local
    let @9: &'_ (i64); // anonymous local

    storage_live(@4)
    storage_live(@5)
    @5 := &*(self@1)
    storage_live(@6)
    @6 := &*(t32@2)
    @4 := {impl Both32And64 for i32}::parent_clause1::operate_on<'_, '_>(move (@5), move (@6))
    storage_dead(@6)
    storage_dead(@5)
    storage_dead(@4)
    storage_live(@7)
    storage_live(@8)
    @8 := &*(self@1)
    storage_live(@9)
    @9 := &*(t64@3)
    @7 := {impl Both32And64 for i32}::parent_clause2::operate_on<'_, '_>(move (@8), move (@9))
    storage_dead(@9)
    storage_dead(@8)
    storage_dead(@7)
    @0 := ()
    @0 := ()
    return
}

// Full name: test_crate::{impl Both32And64 for i32}::{vtable}
fn {impl Both32And64 for i32}::{vtable}() -> test_crate::Both32And64::{vtable}
{
    let ret@0: test_crate::Both32And64::{vtable}; // return
    let @1: &'static (test_crate::BaseOn::{vtable}<i32>); // anonymous local
    let @2: &'static (test_crate::BaseOn::{vtable}<i64>); // anonymous local

    storage_live(@1)
    storage_live(@2)
    @1 := &{impl BaseOn<i32> for i32}::{vtable}
    @2 := &{impl BaseOn<i64> for i32}::{vtable}
    ret@0 := test_crate::Both32And64::{vtable} { size: const (Opaque(unknown size)), align: const (Opaque(unknown align)), drop: const (Opaque(unknown drop)), method_both_operate: const (Opaque(shim for default methods aren't yet supported)), super_trait_0: const (Opaque(missing supertrait vtable)), super_trait_1: move (@1), super_trait_2: move (@2) }
    return
}

// Full name: test_crate::{impl Both32And64 for i32}::{vtable}
static {impl Both32And64 for i32}::{vtable}: test_crate::Both32And64::{vtable} = {impl Both32And64 for i32}::{vtable}()

// Full name: test_crate::{impl Both32And64 for i32}
impl Both32And64 for i32 {
    parent_clause0 = MetaSized<i32>
    parent_clause1 = {impl BaseOn<i32> for i32}
    parent_clause2 = {impl BaseOn<i64> for i32}
    fn both_operate<'_0, '_1, '_2> = test_crate::{impl Both32And64 for i32}::both_operate<'_0_0, '_0_1, '_0_2>
    vtable: {impl Both32And64 for i32}::{vtable}
}

// Full name: test_crate::Alias
trait Alias<Self>
{
    parent_clause0 : [@TraitClause0]: MetaSized<Self>
    parent_clause1 : [@TraitClause1]: Both32And64<Self>
    vtable: test_crate::Alias::{vtable}
}

struct test_crate::LifetimeTrait::{vtable}<Ty0> {
  size: usize,
  align: usize,
  drop: fn(*mut (dyn exists<_dyn> [@TraitClause0]: LifetimeTrait<_dyn> + _dyn : '_ + @TraitClause1_0::Ty = Ty0)),
  method_lifetime_method: fn<'a, '_1>(&'_0_1 ((dyn exists<_dyn> [@TraitClause0]: LifetimeTrait<_dyn> + _dyn : '_ + @TraitClause1_0::Ty = Ty0)), &'a (LifetimeTrait<(dyn exists<_dyn> [@TraitClause0]: LifetimeTrait<_dyn> + _dyn : '_ + @TraitClause1_0::Ty = Ty0)>::Ty)) -> &'a (LifetimeTrait<(dyn exists<_dyn> [@TraitClause0]: LifetimeTrait<_dyn> + _dyn : '_ + @TraitClause1_0::Ty = Ty0)>::Ty),
  super_trait_0: &'static (core::marker::MetaSized::{vtable}),
}

// Full name: test_crate::LifetimeTrait
trait LifetimeTrait<Self>
{
    parent_clause0 : [@TraitClause0]: MetaSized<Self>
    parent_clause1 : [@TraitClause1]: Sized<Self::Ty>
    type Ty
    fn lifetime_method<'a, '_1> = test_crate::LifetimeTrait::lifetime_method<'a, '_0_1, Self>[Self]
    vtable: test_crate::LifetimeTrait::{vtable}<Self::Ty>
}

fn test_crate::LifetimeTrait::lifetime_method<'a, '_1, Self>(@1: &'_1 (Self), @2: &'a (@TraitClause0::Ty)) -> &'a (@TraitClause0::Ty)
where
    [@TraitClause0]: LifetimeTrait<Self>,

// Full name: test_crate::{impl LifetimeTrait for i32}::lifetime_method
fn {impl LifetimeTrait for i32}::lifetime_method<'a, '_1>(@1: &'_1 (i32), @2: &'a (i32)) -> &'a (i32)
{
    let @0: &'_ (i32); // return
    let self@1: &'_ (i32); // arg #1
    let arg@2: &'_ (i32); // arg #2
    let @3: (); // anonymous local
    let @4: bool; // anonymous local
    let @5: i32; // anonymous local
    let @6: i32; // anonymous local

    storage_live(@3)
    storage_live(@4)
    storage_live(@5)
    @5 := copy (*(self@1))
    storage_live(@6)
    @6 := copy (*(arg@2))
    @4 := move (@5) > move (@6)
    if move (@4) {
    }
    else {
        storage_dead(@6)
        storage_dead(@5)
        panic(core::panicking::panic)
    }
    storage_dead(@6)
    storage_dead(@5)
    storage_dead(@4)
    storage_dead(@3)
    @0 := copy (arg@2)
    return
}

// Full name: test_crate::{impl LifetimeTrait for i32}::lifetime_method::{vtable_method}
fn {impl LifetimeTrait for i32}::lifetime_method::{vtable_method}<'a, '_1>(@1: &'_1 ((dyn exists<_dyn> [@TraitClause0]: LifetimeTrait<_dyn> + _dyn : '_ + @TraitClause1_0::Ty = i32)), @2: &'a (i32)) -> &'a (i32)
{
    let @0: &'a (i32); // return
    let @1: &'_1 ((dyn exists<_dyn> [@TraitClause0]: LifetimeTrait<_dyn> + _dyn : '_ + @TraitClause1_0::Ty = i32)); // arg #1
    let @2: &'a (i32); // arg #2
    let @3: &'_1 (i32); // anonymous local

    storage_live(@0)
    storage_live(@1)
    storage_live(@2)
    storage_live(@3)
    @3 := concretize<&'_1 ((dyn exists<_dyn> [@TraitClause0]: LifetimeTrait<_dyn> + _dyn : '_ + @TraitClause1_0::Ty = i32)), &'_1 (i32)>(move (@1))
    @0 := {impl LifetimeTrait for i32}::lifetime_method<'a, '_1>(move (@3), move (@2))
    return
}

// Full name: test_crate::{impl LifetimeTrait for i32}::{vtable}
fn {impl LifetimeTrait for i32}::{vtable}() -> test_crate::LifetimeTrait::{vtable}<i32>
{
    let ret@0: test_crate::LifetimeTrait::{vtable}<i32>; // return

    ret@0 := test_crate::LifetimeTrait::{vtable} { size: const (Opaque(unknown size)), align: const (Opaque(unknown align)), drop: const (Opaque(unknown drop)), method_lifetime_method: const ({impl LifetimeTrait for i32}::lifetime_method::{vtable_method}<'_, '_>), super_trait_0: const (Opaque(missing supertrait vtable)) }
    return
}

// Full name: test_crate::{impl LifetimeTrait for i32}::{vtable}
static {impl LifetimeTrait for i32}::{vtable}: test_crate::LifetimeTrait::{vtable}<i32> = {impl LifetimeTrait for i32}::{vtable}()

// Full name: test_crate::{impl LifetimeTrait for i32}
impl LifetimeTrait for i32 {
    parent_clause0 = MetaSized<i32>
    parent_clause1 = Sized<i32>
    type Ty = i32
    fn lifetime_method<'a, '_1> = {impl LifetimeTrait for i32}::lifetime_method<'a, '_0_1>
    vtable: {impl LifetimeTrait for i32}::{vtable}
}

// Full name: test_crate::use_lifetime_trait
fn use_lifetime_trait<'a, '_1>(@1: &'_1 ((dyn exists<_dyn> [@TraitClause0]: LifetimeTrait<_dyn> + _dyn : '_1 + @TraitClause1_0::Ty = i32)), @2: &'a (i32)) -> &'a (i32)
{
    let @0: &'_ (i32); // return
    let x@1: &'_ ((dyn exists<_dyn> [@TraitClause0]: LifetimeTrait<_dyn> + _dyn : '_ + @TraitClause1_0::Ty = i32)); // arg #1
    let y@2: &'_ (i32); // arg #2
    let @3: &'_ (i32); // anonymous local
    let @4: &'_ ((dyn exists<_dyn> [@TraitClause0]: LifetimeTrait<_dyn> + _dyn : '_ + @TraitClause1_0::Ty = i32)); // anonymous local
    let @5: &'_ (i32); // anonymous local

    storage_live(@3)
    storage_live(@4)
    @4 := &*(x@1)
    storage_live(@5)
    @5 := &*(y@2)
    @3 := LifetimeTrait<(dyn exists<_dyn> [@TraitClause0]: LifetimeTrait<_dyn> + _dyn : '_ + @TraitClause1_0::Ty = i32)>::lifetime_method<'_, '_>(move (@4), move (@5))
    @0 := &*(@3)
    storage_dead(@5)
    storage_dead(@4)
    storage_dead(@3)
    return
}

// Full name: test_crate::use_alias
fn use_alias<'_0>(@1: &'_0 ((dyn exists<_dyn> [@TraitClause0]: Both32And64<_dyn> + _dyn : '_0)))
{
    let @0: (); // return
    let x@1: &'_ ((dyn exists<_dyn> [@TraitClause0]: Both32And64<_dyn> + _dyn : '_)); // arg #1
    let @2: (); // anonymous local
    let @3: &'_ ((dyn exists<_dyn> [@TraitClause0]: Both32And64<_dyn> + _dyn : '_)); // anonymous local
    let @4: &'_ (i32); // anonymous local
    let @5: &'_ (i32); // anonymous local
    let @6: i32; // anonymous local
    let @7: &'_ (i64); // anonymous local
    let @8: &'_ (i64); // anonymous local
    let @9: i64; // anonymous local

    storage_live(@2)
    storage_live(@3)
    @3 := &*(x@1)
    storage_live(@4)
    storage_live(@5)
    storage_live(@6)
    @6 := const (100 : i32)
    @5 := &@6
    @4 := &*(@5)
    storage_live(@7)
    storage_live(@8)
    storage_live(@9)
    @9 := const (200 : i64)
    @8 := &@9
    @7 := &*(@8)
    @2 := Both32And64<(dyn exists<_dyn> [@TraitClause0]: Both32And64<_dyn> + _dyn : '_)>::both_operate<'_, '_, '_>(move (@3), move (@4), move (@7))
    storage_dead(@7)
    storage_dead(@4)
    storage_dead(@3)
    storage_dead(@9)
    storage_dead(@8)
    storage_dead(@6)
    storage_dead(@5)
    storage_dead(@2)
    @0 := ()
    @0 := ()
    return
}

// Full name: test_crate::main
fn main()
{
    let @0: (); // return
    let x@1: &'_ ((dyn exists<_dyn> [@TraitClause0]: Checkable<_dyn, i32> + _dyn : '_)); // local
    let @2: &'_ (i32); // anonymous local
    let @3: &'_ (i32); // anonymous local
    let @4: i32; // anonymous local
    let @5: (); // anonymous local
    let @6: bool; // anonymous local
    let @7: &'_ ((dyn exists<_dyn> [@TraitClause0]: Checkable<_dyn, i32> + _dyn : '_)); // anonymous local
    let y@8: &'_ mut ((dyn exists<_dyn> [@TraitClause0]: Modifiable<_dyn, i32> + _dyn : '_)); // local
    let @9: &'_ mut (i32); // anonymous local
    let @10: &'_ mut (i32); // anonymous local
    let @11: i32; // anonymous local
    let @12: (); // anonymous local
    let @13: bool; // anonymous local
    let @14: &'_ (String); // anonymous local
    let @15: String; // anonymous local
    let @16: &'_ (String); // anonymous local
    let @17: &'_ (String); // anonymous local
    let @18: String; // anonymous local
    let @19: &'_ (Str); // anonymous local
    let @20: &'_ (Str); // anonymous local
    let @21: (); // anonymous local
    let @22: (&'_ (i32), &'_ (i32)); // anonymous local
    let @23: &'_ (i32); // anonymous local
    let @24: i32; // anonymous local
    let @25: &'_ mut ((dyn exists<_dyn> [@TraitClause0]: Modifiable<_dyn, i32> + _dyn : '_)); // anonymous local
    let @26: &'_ (i32); // anonymous local
    let @27: &'_ mut (i32); // anonymous local
    let @28: i32; // anonymous local
    let @29: &'_ (i32); // anonymous local
    let @30: i32; // anonymous local
    let left_val@31: &'_ (i32); // local
    let right_val@32: &'_ (i32); // local
    let @33: bool; // anonymous local
    let @34: i32; // anonymous local
    let @35: i32; // anonymous local
    let kind@36: AssertKind; // local
    let @37: AssertKind; // anonymous local
    let @38: &'_ (i32); // anonymous local
    let @39: &'_ (i32); // anonymous local
    let @40: &'_ (i32); // anonymous local
    let @41: &'_ (i32); // anonymous local
    let @42: Option<Arguments<'_>>[Sized<Arguments<'_>>]; // anonymous local
    let z@43: &'_ ((dyn exists<_dyn> [@TraitClause0]: NoParam<_dyn> + _dyn : '_)); // local
    let @44: &'_ ((dyn exists<_dyn> [@TraitClause0]: NoParam<_dyn> + _dyn : '_)); // anonymous local
    let @45: &'_ ((dyn exists<_dyn> [@TraitClause0]: NoParam<_dyn> + _dyn : '_)); // anonymous local
    let @46: &'_ (i32); // anonymous local
    let @47: &'_ (i32); // anonymous local
    let @48: i32; // anonymous local
    let @49: (); // anonymous local
    let @50: &'_ ((dyn exists<_dyn> [@TraitClause0]: NoParam<_dyn> + _dyn : '_)); // anonymous local
    let a@51: &'_ ((dyn exists<_dyn> [@TraitClause0]: Both32And64<_dyn> + _dyn : '_)); // local
    let @52: &'_ (i32); // anonymous local
    let @53: &'_ (i32); // anonymous local
    let @54: i32; // anonymous local
    let @55: (); // anonymous local
    let @56: &'_ ((dyn exists<_dyn> [@TraitClause0]: Both32And64<_dyn> + _dyn : '_)); // anonymous local
    let @57: &'_ (i32); // anonymous local
    let @58: &'_ (i32); // anonymous local
    let @59: i32; // anonymous local
    let @60: &'_ (i64); // anonymous local
    let @61: &'_ (i64); // anonymous local
    let @62: i64; // anonymous local
<<<<<<< HEAD
    let @63: &'_ (i32); // anonymous local
    let @64: &'_ ((dyn exists<_dyn> [@TraitClause0]: LifetimeTrait<_dyn> + _dyn : '_ + @TraitClause1_0::Ty = i32)); // anonymous local
    let @65: &'_ (i32); // anonymous local
    let @66: &'_ (i32); // anonymous local
    let @67: i32; // anonymous local
    let @68: &'_ (i32); // anonymous local
    let @69: &'_ (i32); // anonymous local
    let @70: i32; // anonymous local
=======
    let b@63: &'_ ((dyn exists<_dyn> [@TraitClause0]: LifetimeTrait<_dyn> + _dyn : '_ + @TraitClause1_0::Ty = i32)); // local
    let @64: &'_ (i32); // anonymous local
    let @65: &'_ (i32); // anonymous local
    let @66: i32; // anonymous local
    let @67: (); // anonymous local
    let @68: (&'_ (i32), &'_ (i32)); // anonymous local
    let @69: &'_ (i32); // anonymous local
    let @70: &'_ (i32); // anonymous local
    let @71: &'_ ((dyn exists<_dyn> [@TraitClause0]: LifetimeTrait<_dyn> + _dyn : '_ + @TraitClause1_0::Ty = i32)); // anonymous local
    let @72: &'_ ((dyn exists<_dyn> [@TraitClause0]: LifetimeTrait<_dyn> + _dyn : '_ + @TraitClause1_0::Ty = i32)); // anonymous local
    let @73: &'_ (i32); // anonymous local
    let @74: &'_ (i32); // anonymous local
    let @75: i32; // anonymous local
    let @76: &'_ (i32); // anonymous local
    let @77: i32; // anonymous local
    let left_val@78: &'_ (i32); // local
    let right_val@79: &'_ (i32); // local
    let @80: bool; // anonymous local
    let @81: i32; // anonymous local
    let @82: i32; // anonymous local
    let kind@83: AssertKind; // local
    let @84: AssertKind; // anonymous local
    let @85: &'_ (i32); // anonymous local
    let @86: &'_ (i32); // anonymous local
    let @87: &'_ (i32); // anonymous local
    let @88: &'_ (i32); // anonymous local
    let @89: Option<Arguments<'_>>[Sized<Arguments<'_>>]; // anonymous local
>>>>>>> ee928ae4

    storage_live(@21)
    storage_live(@22)
    storage_live(@23)
    storage_live(@24)
    storage_live(@25)
    storage_live(@26)
    storage_live(@27)
    storage_live(@28)
    storage_live(@29)
    storage_live(@30)
    storage_live(left_val@31)
    storage_live(right_val@32)
    storage_live(@33)
    storage_live(@34)
    storage_live(@35)
    storage_live(kind@36)
    storage_live(@37)
    storage_live(@38)
    storage_live(@39)
    storage_live(@40)
    storage_live(@41)
    storage_live(@42)
    storage_live(z@43)
    storage_live(@44)
    storage_live(@45)
    storage_live(@46)
    storage_live(@47)
    storage_live(@48)
    storage_live(@49)
    storage_live(@50)
    storage_live(a@51)
    storage_live(@52)
    storage_live(@53)
    storage_live(@54)
    storage_live(@55)
    storage_live(@56)
    storage_live(@57)
    storage_live(@58)
    storage_live(@59)
    storage_live(@60)
    storage_live(@61)
    storage_live(@62)
<<<<<<< HEAD
    storage_live(@63)
=======
    storage_live(b@63)
>>>>>>> ee928ae4
    storage_live(@64)
    storage_live(@65)
    storage_live(@66)
    storage_live(@67)
    storage_live(@68)
    storage_live(@69)
    storage_live(@70)
<<<<<<< HEAD
=======
    storage_live(@71)
    storage_live(@72)
    storage_live(@73)
    storage_live(@74)
    storage_live(@75)
    storage_live(@76)
    storage_live(@77)
    storage_live(left_val@78)
    storage_live(right_val@79)
    storage_live(@80)
    storage_live(@81)
    storage_live(@82)
    storage_live(kind@83)
    storage_live(@84)
    storage_live(@85)
    storage_live(@86)
    storage_live(@87)
    storage_live(@88)
    storage_live(@89)
>>>>>>> ee928ae4
    storage_live(x@1)
    storage_live(@2)
    storage_live(@3)
    storage_live(@4)
    @4 := const (42 : i32)
    @3 := &@4
    @2 := &*(@3)
    x@1 := unsize_cast<&'_ (i32), &'_ ((dyn exists<_dyn> [@TraitClause0]: Checkable<_dyn, i32> + _dyn : '_)), {impl Checkable<i32> for i32}>(move (@2))
    storage_dead(@2)
    storage_dead(@3)
    storage_live(@5)
    storage_live(@6)
    storage_live(@7)
    @7 := &*(x@1)
    @6 := Checkable<(dyn exists<_dyn> [@TraitClause0]: Checkable<_dyn, i32> + _dyn : '_), i32>::check<'_>(move (@7))
    if move (@6) {
    }
    else {
        storage_dead(@7)
        panic(core::panicking::panic)
    }
    storage_dead(@7)
    storage_dead(@6)
    storage_dead(@5)
    storage_live(y@8)
    storage_live(@9)
    storage_live(@10)
    storage_live(@11)
    @11 := const (99 : i32)
    @10 := &mut @11
    @9 := &mut *(@10)
    y@8 := unsize_cast<&'_ mut (i32), &'_ mut ((dyn exists<_dyn> [@TraitClause0]: Modifiable<_dyn, i32> + _dyn : '_)), {impl Modifiable<T> for i32}<i32>[Sized<i32>, {impl Clone for i32}]>(move (@9))
    storage_dead(@9)
    storage_dead(@10)
    storage_live(@12)
    storage_live(@13)
    storage_live(@14)
    storage_live(@15)
    storage_live(@16)
    storage_live(@17)
    storage_live(@18)
    storage_live(@19)
    storage_live(@20)
    @20 := const ("Hello")
    @19 := &*(@20)
    @18 := {impl ToString for T}::to_string<'_, Str>[MetaSized<Str>, {impl Display for Str}](move (@19))
    storage_dead(@19)
    @17 := &@18
    @16 := &*(@17)
    @15 := modify_trait_object<'_, String>[Sized<String>, {impl Clone for String}](move (@16))
    @14 := &@15
    storage_dead(@16)
    @13 := is_empty<'_>(move (@14))
    if move (@13) {
    }
    else {
        storage_dead(@14)
        drop[{impl Drop for String}] @15
        drop[{impl Drop for String}] @18
        storage_dead(@20)
        storage_dead(@18)
        storage_dead(@17)
        storage_dead(@15)
        storage_dead(@13)
        storage_dead(@12)
        storage_live(@21)
        storage_live(@22)
        storage_live(@23)
        storage_live(@24)
        storage_live(@25)
        @25 := &two-phase-mut *(y@8)
        storage_live(@26)
        storage_live(@27)
        storage_live(@28)
        @28 := const (100 : i32)
        @27 := &mut @28
        @26 := &*(@27)
        @24 := Modifiable<(dyn exists<_dyn> [@TraitClause0]: Modifiable<_dyn, i32> + _dyn : '_), i32>::modify<'_, '_>(move (@25), move (@26))
        storage_dead(@26)
        storage_dead(@25)
        @23 := &@24
        storage_live(@29)
        storage_live(@30)
        @30 := const (100 : i32)
        @29 := &@30
        @22 := (move (@23), move (@29))
        storage_dead(@29)
        storage_dead(@23)
        storage_live(left_val@31)
        left_val@31 := copy ((@22).0)
        storage_live(right_val@32)
        right_val@32 := copy ((@22).1)
        storage_live(@33)
        storage_live(@34)
        @34 := copy (*(left_val@31))
        storage_live(@35)
        @35 := copy (*(right_val@32))
        @33 := move (@34) == move (@35)
        if move (@33) {
        }
        else {
            storage_dead(@35)
            storage_dead(@34)
            storage_live(kind@36)
            kind@36 := AssertKind::Eq {  }
            storage_live(@37)
            @37 := move (kind@36)
            storage_live(@38)
            storage_live(@39)
            @39 := &*(left_val@31)
            @38 := &*(@39)
            storage_live(@40)
            storage_live(@41)
            @41 := &*(right_val@32)
            @40 := &*(@41)
            storage_live(@42)
            @42 := Option::None {  }
            panic(core::panicking::assert_failed)
        }
        storage_dead(@35)
        storage_dead(@34)
        storage_dead(@33)
        storage_dead(right_val@32)
        storage_dead(left_val@31)
        storage_dead(@30)
        storage_dead(@28)
        storage_dead(@27)
        storage_dead(@24)
        storage_dead(@22)
        storage_dead(@21)
        storage_live(z@43)
        storage_live(@44)
        storage_live(@45)
        storage_live(@46)
        storage_live(@47)
        storage_live(@48)
        @48 := const (42 : i32)
        @47 := &@48
        @46 := &*(@47)
        @45 := to_dyn_obj<'_, i32>[Sized<i32>, {impl NoParam for i32}](move (@46))
        @44 := &*(@45)
        z@43 := unsize_cast<&'_ ((dyn exists<_dyn> [@TraitClause0]: NoParam<_dyn> + _dyn : '_)), &'_ ((dyn exists<_dyn> [@TraitClause0]: NoParam<_dyn> + _dyn : '_)), NoParam<(dyn exists<_dyn> [@TraitClause0]: NoParam<_dyn> + _dyn : '_)>>(move (@44))
        storage_dead(@46)
        storage_dead(@44)
        storage_dead(@48)
        storage_dead(@47)
        storage_dead(@45)
        storage_live(@49)
        storage_live(@50)
        @50 := &*(z@43)
        @49 := NoParam<(dyn exists<_dyn> [@TraitClause0]: NoParam<_dyn> + _dyn : '_)>::dummy<'_>(move (@50))
        storage_dead(@50)
        storage_dead(@49)
        storage_live(a@51)
        storage_live(@52)
        storage_live(@53)
        storage_live(@54)
        @54 := const (42 : i32)
        @53 := &@54
        @52 := &*(@53)
        a@51 := unsize_cast<&'_ (i32), &'_ ((dyn exists<_dyn> [@TraitClause0]: Both32And64<_dyn> + _dyn : '_)), {impl Both32And64 for i32}>(move (@52))
        storage_dead(@52)
        storage_dead(@53)
        storage_live(@55)
        storage_live(@56)
        @56 := &*(a@51)
        storage_live(@57)
        storage_live(@58)
        storage_live(@59)
        @59 := const (100 : i32)
        @58 := &@59
        @57 := &*(@58)
        storage_live(@60)
        storage_live(@61)
        storage_live(@62)
        @62 := const (200 : i64)
        @61 := &@62
        @60 := &*(@61)
        @55 := Both32And64<(dyn exists<_dyn> [@TraitClause0]: Both32And64<_dyn> + _dyn : '_)>::both_operate<'_, '_, '_>(move (@56), move (@57), move (@60))
        storage_dead(@60)
        storage_dead(@57)
        storage_dead(@56)
        storage_dead(@62)
        storage_dead(@61)
        storage_dead(@59)
        storage_dead(@58)
        storage_dead(@55)
<<<<<<< HEAD
        storage_live(@63)
        storage_live(@64)
        storage_live(@65)
        storage_live(@66)
        storage_live(@67)
        @67 := const (100 : i32)
        @66 := &@67
        @65 := &*(@66)
        @64 := unsize_cast<&'_ (i32), &'_ ((dyn exists<_dyn> [@TraitClause0]: LifetimeTrait<_dyn> + _dyn : '_ + @TraitClause1_0::Ty = i32)), {impl LifetimeTrait for i32}>(move (@65))
        storage_dead(@65)
        storage_live(@68)
        storage_live(@69)
        storage_live(@70)
        @70 := const (200 : i32)
        @69 := &@70
        @68 := &*(@69)
        @63 := use_lifetime_trait<'_, '_>(move (@64), move (@68))
        storage_dead(@68)
        storage_dead(@64)
        storage_dead(@70)
        storage_dead(@69)
        storage_dead(@67)
        storage_dead(@66)
        storage_dead(@63)
=======
        storage_live(b@63)
        storage_live(@64)
        storage_live(@65)
        storage_live(@66)
        @66 := const (42 : i32)
        @65 := &@66
        @64 := &*(@65)
        b@63 := unsize_cast<&'_ (i32), &'_ ((dyn exists<_dyn> [@TraitClause0]: LifetimeTrait<_dyn> + _dyn : '_ + @TraitClause1_0::Ty = i32)), {impl LifetimeTrait for i32}>(move (@64))
        storage_dead(@64)
        storage_dead(@65)
        storage_live(@67)
        storage_live(@68)
        storage_live(@69)
        storage_live(@70)
        storage_live(@71)
        storage_live(@72)
        @72 := &*(b@63)
        @71 := unsize_cast<&'_ ((dyn exists<_dyn> [@TraitClause0]: LifetimeTrait<_dyn> + _dyn : '_ + @TraitClause1_0::Ty = i32)), &'_ ((dyn exists<_dyn> [@TraitClause0]: LifetimeTrait<_dyn> + _dyn : '_ + @TraitClause1_0::Ty = i32)), LifetimeTrait<(dyn exists<_dyn> [@TraitClause0]: LifetimeTrait<_dyn> + _dyn : '_ + @TraitClause1_0::Ty = i32)>>(move (@72))
        storage_dead(@72)
        storage_live(@73)
        storage_live(@74)
        storage_live(@75)
        @75 := const (10 : i32)
        @74 := &@75
        @73 := &*(@74)
        @70 := use_lifetime_trait<'_, '_>(move (@71), move (@73))
        storage_dead(@73)
        storage_dead(@71)
        @69 := &*(@70)
        storage_live(@76)
        storage_live(@77)
        @77 := const (10 : i32)
        @76 := &@77
        @68 := (move (@69), move (@76))
        storage_dead(@76)
        storage_dead(@69)
        storage_live(left_val@78)
        left_val@78 := copy ((@68).0)
        storage_live(right_val@79)
        right_val@79 := copy ((@68).1)
        storage_live(@80)
        storage_live(@81)
        @81 := copy (*(left_val@78))
        storage_live(@82)
        @82 := copy (*(right_val@79))
        @80 := move (@81) == move (@82)
        if move (@80) {
        }
        else {
            storage_dead(@82)
            storage_dead(@81)
            storage_live(kind@83)
            kind@83 := AssertKind::Eq {  }
            storage_live(@84)
            @84 := move (kind@83)
            storage_live(@85)
            storage_live(@86)
            @86 := &*(left_val@78)
            @85 := &*(@86)
            storage_live(@87)
            storage_live(@88)
            @88 := &*(right_val@79)
            @87 := &*(@88)
            storage_live(@89)
            @89 := Option::None {  }
            panic(core::panicking::assert_failed)
        }
        storage_dead(@82)
        storage_dead(@81)
        storage_dead(@80)
        storage_dead(right_val@79)
        storage_dead(left_val@78)
        storage_dead(@77)
        storage_dead(@75)
        storage_dead(@74)
        storage_dead(@70)
        storage_dead(@68)
        storage_dead(@67)
>>>>>>> ee928ae4
        @0 := ()
        storage_dead(@66)
        storage_dead(b@63)
        storage_dead(@54)
        storage_dead(a@51)
        storage_dead(z@43)
        storage_dead(@11)
        storage_dead(y@8)
        storage_dead(@4)
        storage_dead(x@1)
        @0 := ()
        return
    }
    storage_dead(@14)
    drop[{impl Drop for String}] @15
    drop[{impl Drop for String}] @18
    storage_dead(@20)
    storage_dead(@18)
    storage_dead(@17)
    storage_dead(@15)
    panic(core::panicking::panic)
}


<|MERGE_RESOLUTION|>--- conflicted
+++ resolved
@@ -963,16 +963,6 @@
     let @60: &'_ (i64); // anonymous local
     let @61: &'_ (i64); // anonymous local
     let @62: i64; // anonymous local
-<<<<<<< HEAD
-    let @63: &'_ (i32); // anonymous local
-    let @64: &'_ ((dyn exists<_dyn> [@TraitClause0]: LifetimeTrait<_dyn> + _dyn : '_ + @TraitClause1_0::Ty = i32)); // anonymous local
-    let @65: &'_ (i32); // anonymous local
-    let @66: &'_ (i32); // anonymous local
-    let @67: i32; // anonymous local
-    let @68: &'_ (i32); // anonymous local
-    let @69: &'_ (i32); // anonymous local
-    let @70: i32; // anonymous local
-=======
     let b@63: &'_ ((dyn exists<_dyn> [@TraitClause0]: LifetimeTrait<_dyn> + _dyn : '_ + @TraitClause1_0::Ty = i32)); // local
     let @64: &'_ (i32); // anonymous local
     let @65: &'_ (i32); // anonymous local
@@ -1000,7 +990,6 @@
     let @87: &'_ (i32); // anonymous local
     let @88: &'_ (i32); // anonymous local
     let @89: Option<Arguments<'_>>[Sized<Arguments<'_>>]; // anonymous local
->>>>>>> ee928ae4
 
     storage_live(@21)
     storage_live(@22)
@@ -1044,11 +1033,6 @@
     storage_live(@60)
     storage_live(@61)
     storage_live(@62)
-<<<<<<< HEAD
-    storage_live(@63)
-=======
-    storage_live(b@63)
->>>>>>> ee928ae4
     storage_live(@64)
     storage_live(@65)
     storage_live(@66)
@@ -1056,28 +1040,6 @@
     storage_live(@68)
     storage_live(@69)
     storage_live(@70)
-<<<<<<< HEAD
-=======
-    storage_live(@71)
-    storage_live(@72)
-    storage_live(@73)
-    storage_live(@74)
-    storage_live(@75)
-    storage_live(@76)
-    storage_live(@77)
-    storage_live(left_val@78)
-    storage_live(right_val@79)
-    storage_live(@80)
-    storage_live(@81)
-    storage_live(@82)
-    storage_live(kind@83)
-    storage_live(@84)
-    storage_live(@85)
-    storage_live(@86)
-    storage_live(@87)
-    storage_live(@88)
-    storage_live(@89)
->>>>>>> ee928ae4
     storage_live(x@1)
     storage_live(@2)
     storage_live(@3)
@@ -1265,32 +1227,6 @@
         storage_dead(@59)
         storage_dead(@58)
         storage_dead(@55)
-<<<<<<< HEAD
-        storage_live(@63)
-        storage_live(@64)
-        storage_live(@65)
-        storage_live(@66)
-        storage_live(@67)
-        @67 := const (100 : i32)
-        @66 := &@67
-        @65 := &*(@66)
-        @64 := unsize_cast<&'_ (i32), &'_ ((dyn exists<_dyn> [@TraitClause0]: LifetimeTrait<_dyn> + _dyn : '_ + @TraitClause1_0::Ty = i32)), {impl LifetimeTrait for i32}>(move (@65))
-        storage_dead(@65)
-        storage_live(@68)
-        storage_live(@69)
-        storage_live(@70)
-        @70 := const (200 : i32)
-        @69 := &@70
-        @68 := &*(@69)
-        @63 := use_lifetime_trait<'_, '_>(move (@64), move (@68))
-        storage_dead(@68)
-        storage_dead(@64)
-        storage_dead(@70)
-        storage_dead(@69)
-        storage_dead(@67)
-        storage_dead(@66)
-        storage_dead(@63)
-=======
         storage_live(b@63)
         storage_live(@64)
         storage_live(@65)
@@ -1369,7 +1305,6 @@
         storage_dead(@70)
         storage_dead(@68)
         storage_dead(@67)
->>>>>>> ee928ae4
         @0 := ()
         storage_dead(@66)
         storage_dead(b@63)
