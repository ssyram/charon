# Final LLBC before serialization:

// Full name: core::ptr::alignment::AlignmentEnum
enum AlignmentEnum {
  _Align1Shl0,
  _Align1Shl1,
  _Align1Shl2,
  _Align1Shl3,
  _Align1Shl4,
  _Align1Shl5,
  _Align1Shl6,
  _Align1Shl7,
  _Align1Shl8,
  _Align1Shl9,
  _Align1Shl10,
  _Align1Shl11,
  _Align1Shl12,
  _Align1Shl13,
  _Align1Shl14,
  _Align1Shl15,
  _Align1Shl16,
  _Align1Shl17,
  _Align1Shl18,
  _Align1Shl19,
  _Align1Shl20,
  _Align1Shl21,
  _Align1Shl22,
  _Align1Shl23,
  _Align1Shl24,
  _Align1Shl25,
  _Align1Shl26,
  _Align1Shl27,
  _Align1Shl28,
  _Align1Shl29,
  _Align1Shl30,
  _Align1Shl31,
  _Align1Shl32,
  _Align1Shl33,
  _Align1Shl34,
  _Align1Shl35,
  _Align1Shl36,
  _Align1Shl37,
  _Align1Shl38,
  _Align1Shl39,
  _Align1Shl40,
  _Align1Shl41,
  _Align1Shl42,
  _Align1Shl43,
  _Align1Shl44,
  _Align1Shl45,
  _Align1Shl46,
  _Align1Shl47,
  _Align1Shl48,
  _Align1Shl49,
  _Align1Shl50,
  _Align1Shl51,
  _Align1Shl52,
  _Align1Shl53,
  _Align1Shl54,
  _Align1Shl55,
  _Align1Shl56,
  _Align1Shl57,
  _Align1Shl58,
  _Align1Shl59,
  _Align1Shl60,
  _Align1Shl61,
  _Align1Shl62,
  _Align1Shl63,
}

// Full name: core::ptr::alignment::Alignment
pub struct Alignment {
  AlignmentEnum,
}

// Full name: core::alloc::layout::Layout
#[lang_item("alloc_layout")]
pub struct Layout {
  size: usize,
  align: Alignment,
}

// Full name: core::marker::MetaSized
#[lang_item("meta_sized")]
pub trait MetaSized<Self>

// Full name: core::marker::Sized
#[lang_item("sized")]
pub trait Sized<Self>
{
    parent_clause0 : [@TraitClause0]: MetaSized<Self>
    non-dyn-compatible
}

// Full name: core::option::Option
#[lang_item("Option")]
pub enum Option<T>
where
    [@TraitClause0]: Sized<T>,
{
  None,
  Some(T),
}

// Full name: core::marker::Destruct
#[lang_item("destruct")]
pub trait Destruct<Self>
{
    parent_clause0 : [@TraitClause0]: MetaSized<Self>
    vtable: core::marker::Destruct::{vtable}
}

// Full name: core::clone::Clone
#[lang_item("clone")]
pub trait Clone<Self>
{
    parent_clause0 : [@TraitClause0]: Sized<Self>
    fn clone<'_0> = core::clone::Clone::clone<'_0_0, Self>[Self]
    fn clone_from<'_0, '_1, [@TraitClause0]: Destruct<Self>> = clone_from<'_0_0, '_0_1, Self>[Self, @TraitClause0_0]
    non-dyn-compatible
}

// Full name: core::marker::Copy
#[lang_item("copy")]
pub trait Copy<Self>
{
    parent_clause0 : [@TraitClause0]: MetaSized<Self>
    parent_clause1 : [@TraitClause1]: Clone<Self>
    non-dyn-compatible
}

// Full name: core::intrinsics::ctpop
pub fn ctpop<T>(@1: T) -> u32
where
    [@TraitClause0]: Sized<T>,
    [@TraitClause1]: Copy<T>,
{
    let @0: u32; // return
    let x@1: T; // arg #1

    undefined_behavior
}

// Full name: core::clone::impls::{impl Clone for usize}::clone
pub fn {impl Clone for usize}::clone<'_0>(@1: &'_0 (usize)) -> usize
{
    let @0: usize; // return
    let self@1: &'_ (usize); // arg #1

    @0 := copy (*(self@1))
    return
}

// Full name: core::ops::drop::Drop
#[lang_item("drop")]
pub trait Drop<Self>
{
    parent_clause0 : [@TraitClause0]: MetaSized<Self>
    fn drop<'_0> = core::ops::drop::Drop::drop<'_0_0, Self>[Self]
    vtable: core::ops::drop::Drop::{vtable}
}

pub fn core::clone::impls::{impl Clone for usize}::clone_from<'_0, '_1>(@1: &'_0 mut (usize), @2: &'_1 (usize))
where
    [@TraitClause0]: Destruct<usize>,
{
    let @0: (); // return
    let self@1: &'_ mut (usize); // arg #1
    let source@2: &'_ (usize); // arg #2
    let @3: usize; // anonymous local

    storage_live(@3)
    @3 := {impl Clone for usize}::clone<'_>(move (source@2))
    drop[Drop<usize>] *(self@1)
    *(self@1) := move (@3)
    storage_dead(@3)
    @0 := ()
    return
}

// Full name: core::clone::impls::{impl Clone for usize}
impl Clone for usize {
    parent_clause0 = Sized<usize>
    fn clone<'_0> = {impl Clone for usize}::clone<'_0_0>
    fn clone_from<'_0, '_1, [@TraitClause0]: Destruct<usize>> = core::clone::impls::{impl Clone for usize}::clone_from<'_0_0, '_0_1>[@TraitClause0_0]
    non-dyn-compatible
}

// Full name: core::marker::{impl Copy for usize}
impl Copy for usize {
    parent_clause0 = MetaSized<usize>
    parent_clause1 = {impl Clone for usize}
    non-dyn-compatible
}

// Full name: core::fmt::rt::Count
#[lang_item("format_count")]
pub enum Count {
  Is(u16),
  Param(usize),
  Implied,
}

// Full name: core::fmt::rt::Placeholder
#[lang_item("format_placeholder")]
pub struct Placeholder {
  position: usize,
  flags: u32,
  precision: Count,
  width: Count,
}

// Full name: core::ptr::non_null::NonNull
#[lang_item("NonNull")]
pub struct NonNull<T> {
  pointer: *const T,
}

// Full name: core::result::Result
#[lang_item("Result")]
pub enum Result<T, E>
where
    [@TraitClause0]: Sized<T>,
    [@TraitClause1]: Sized<E>,
{
  Ok(T),
  Err(E),
}

// Full name: core::fmt::Error
pub struct Error {}

// Full name: core::marker::PhantomData
#[lang_item("phantom_data")]
pub struct PhantomData<T> {}

// Full name: core::fmt::rt::ArgumentType
enum ArgumentType<'a> {
  Placeholder(value: NonNull<()>, formatter: fn<'_0, '_1>(NonNull<()>, &'_0_0 mut (Formatter<'_0_1>)) -> Result<(), Error>[Sized<()>, Sized<Error>], _lifetime: PhantomData<&'a (())>),
  Count(u16),
}

// Full name: core::fmt::rt::Argument
#[lang_item("format_argument")]
pub struct Argument<'a> {
  ty: ArgumentType<'a>,
}

// Full name: core::fmt::Arguments
#[lang_item("format_arguments")]
pub struct Arguments<'a>
where
    'a : 'a,
{
  pieces: &'a (Slice<&'static (Str)>),
  fmt: Option<&'a (Slice<Placeholder>)>[Sized<&'_ (Slice<Placeholder>)>],
  args: &'a (Slice<Argument<'a>>),
}

// Full name: core::panicking::panic_nounwind_fmt::compiletime
fn compiletime<'_0>(@1: Arguments<'_0>, @2: bool) -> !
{
    let @0: !; // return
    let fmt@1: Arguments<'_>; // arg #1
    let force_no_backtrace@2: bool; // arg #2

    panic(core::panicking::panic_fmt)
}

// Full name: core::panicking::panic_nounwind_fmt
pub fn panic_nounwind_fmt<'_0>(@1: Arguments<'_0>, @2: bool) -> !
{
    let @0: !; // return
    let fmt@1: Arguments<'_>; // arg #1
    let force_no_backtrace@2: bool; // arg #2
    let @3: (Arguments<'_>, bool); // anonymous local
    let @4: Arguments<'_>; // anonymous local
    let @5: bool; // anonymous local

    storage_live(@3)
    storage_live(@4)
    @4 := copy (fmt@1)
    storage_live(@5)
    @5 := copy (force_no_backtrace@2)
    @3 := (move (@4), move (@5))
    storage_dead(@5)
    storage_dead(@4)
    @0 := compiletime<'_>(move ((@3).0), move ((@3).1))
}

fn core::ptr::alignment::{Alignment}::new_unchecked::precondition_check(@1: usize)
{
    let @0: (); // return
    let align@1: usize; // arg #1
    let @2: !; // anonymous local
    let @3: Arguments<'_>; // anonymous local
    let pieces@4: &'_ (Array<&'_ (Str), 1 : usize>); // local
    let @5: Array<&'_ (Str), 1 : usize>; // anonymous local
    let @6: u32; // anonymous local
    let @7: &'_ (Slice<&'_ (Str)>); // anonymous local
    let @8: &'_ (Slice<Argument<'_>>); // anonymous local
    let @9: (); // anonymous local
    let @10: &'_ (Array<Argument<'_>, 0 : usize>); // anonymous local
    let @11: Array<Argument<'_>, 0 : usize>; // anonymous local
    let @12: (); // anonymous local
    let @13: Option<&'_ (Slice<Placeholder>)>[Sized<&'_ (Slice<Placeholder>)>]; // anonymous local

    storage_live(@2)
    storage_live(@3)
    storage_live(pieces@4)
    storage_live(@5)
    storage_live(@7)
    storage_live(@8)
    storage_live(@9)
    storage_live(@10)
    storage_live(@11)
    storage_live(@12)
    storage_live(@13)
    storage_live(@6)
    @6 := ctpop<usize>[Sized<usize>, {impl Copy for usize}](move (align@1))
    switch move (@6) {
        1 : u32 => {
        },
        _ => {
            @11 := []
            storage_live(@12)
            @12 := ()
            @10 := &(@11, move (@12))
            storage_dead(@6)
            storage_live(@3)
            storage_live(@5)
            @5 := [const ("unsafe precondition(s) violated: Alignment::new_unchecked requires a power of two\n\nThis indicates a bug in the program. This Undefined Behavior check is optional, and cannot be relied on for safety.")]
            storage_live(@9)
            @9 := ()
            pieces@4 := &(@5, move (@9))
            storage_live(@7)
            @7 := @ArrayToSliceShared<'_, &'_ (Str), 1 : usize>(copy (pieces@4))
            storage_live(@8)
            @8 := @ArrayToSliceShared<'_, Argument<'_>, 0 : usize>(move (@10))
            @13 := Option::None {  }
            @3 := Arguments { pieces: move (@7), fmt: move (@13), args: move (@8) }
            storage_dead(@8)
            storage_dead(@7)
            @2 := panic_nounwind_fmt<'_>(move (@3), const (false))
        },
    }
    storage_dead(@6)
    @0 := ()
    return
}

pub fn core::ptr::alignment::{Alignment}::new(@1: usize) -> Option<Alignment>[Sized<Alignment>]
{
    let @0: Option<Alignment>[Sized<Alignment>]; // return
    let align@1: usize; // arg #1
    let @2: Alignment; // anonymous local
    let @3: u32; // anonymous local
    let @4: (); // anonymous local
    let @5: bool; // anonymous local
    let @6: Option<Alignment>[Sized<Alignment>]; // anonymous local

    storage_live(@4)
    storage_live(@6)
    storage_live(@3)
    @3 := ctpop<usize>[Sized<usize>, {impl Copy for usize}](copy (align@1))
    switch move (@3) {
        1 : u32 => {
        },
        _ => {
            storage_dead(@3)
            @6 := Option::None {  }
            @0 := move (@6)
            return
        },
    }
    storage_dead(@3)
    storage_live(@2)
    storage_live(@5)
    @5 := ub_checks<bool>
    if copy (@5) {
        @4 := core::ptr::alignment::{Alignment}::new_unchecked::precondition_check(copy (align@1))
    }
    else {
    }
    @2 := transmute<usize, Alignment>(copy (align@1))
    storage_dead(@5)
    @0 := Option::Some { 0: move (@2) }
    storage_dead(@2)
    return
}

// Full name: core::alloc::layout::{Layout}::max_size_for_align
fn max_size_for_align(@1: Alignment) -> usize
{
    let @0: usize; // return
    let align@1: Alignment; // arg #1
    let @2: usize; // anonymous local
    let @3: AlignmentEnum; // anonymous local
    let @4: u64; // anonymous local
    let @5: bool; // anonymous local
    let @6: bool; // anonymous local
    let @7: bool; // anonymous local

    storage_live(@2)
    storage_live(@4)
    storage_live(@5)
    storage_live(@6)
    storage_live(@7)
    storage_live(@3)
    @3 := copy ((align@1).0)
    @4 := @discriminant(@3)
    @5 := copy (@4) >= const (1 : u64)
    @6 := copy (@4) <= const (9223372036854775808 : u64)
    @7 := move (@5) & move (@6)
    assert(move (@7) == true)
    @2 := cast<u64, usize>(copy (@4))
    storage_dead(@3)
    storage_dead(@7)
    storage_dead(@6)
    storage_dead(@5)
    storage_dead(@4)
    @0 := const (9223372036854775808 : usize) ub.- move (@2)
    storage_dead(@2)
    return
}

// Full name: core::alloc::layout::{Layout}::is_size_align_valid
fn is_size_align_valid(@1: usize, @2: usize) -> bool
{
    let @0: bool; // return
    let size@1: usize; // arg #1
    let align@2: usize; // arg #2
    let align@3: Alignment; // local
    let @4: Option<Alignment>[Sized<Alignment>]; // anonymous local
    let @5: usize; // anonymous local
    let @6: (); // anonymous local
    let @7: bool; // anonymous local
    let @8: usize; // anonymous local
    let @9: usize; // anonymous local
    let @10: Alignment; // anonymous local

    storage_live(align@3)
    storage_live(@4)
    storage_live(@5)
    @5 := copy (align@2)
    @4 := core::ptr::alignment::{Alignment}::new(move (@5))
    storage_dead(@5)
    match @4 {
        Option::Some => {
        },
        _ => {
            storage_dead(@4)
            storage_dead(align@3)
            @0 := const (false)
            return
        },
    }
    align@3 := copy ((@4 as variant Option::Some).0)
    storage_dead(@4)
    storage_live(@6)
    storage_live(@7)
    storage_live(@8)
    @8 := copy (size@1)
    storage_live(@9)
    storage_live(@10)
    @10 := copy (align@3)
    @9 := max_size_for_align(move (@10))
    storage_dead(@10)
    @7 := move (@8) > move (@9)
    if move (@7) {
    }
    else {
        storage_dead(@9)
        storage_dead(@8)
        storage_dead(@7)
        storage_dead(@6)
        @0 := const (true)
        storage_dead(align@3)
        return
    }
    storage_dead(@9)
    storage_dead(@8)
    @0 := const (false)
    storage_dead(@7)
    storage_dead(@6)
    storage_dead(align@3)
    return
}

// Full name: core::alloc::AllocError
pub struct AllocError {}

// Full name: core::alloc::Allocator
pub trait Allocator<Self>
{
    parent_clause0 : [@TraitClause0]: MetaSized<Self>
    fn allocate<'_0> = core::alloc::Allocator::allocate<'_0_0, Self>[Self]
    fn allocate_zeroed<'_0> = core::alloc::Allocator::allocate_zeroed<'_0_0, Self>[Self]
    fn deallocate<'_0> = core::alloc::Allocator::deallocate<'_0_0, Self>[Self]
    fn grow<'_0> = core::alloc::Allocator::grow<'_0_0, Self>[Self]
    fn grow_zeroed<'_0> = core::alloc::Allocator::grow_zeroed<'_0_0, Self>[Self]
    fn shrink<'_0> = core::alloc::Allocator::shrink<'_0_0, Self>[Self]
    fn by_ref<'_0, [@TraitClause0]: Sized<Self>> = by_ref<'_0_0, Self>[Self, @TraitClause0_0]
    vtable: core::alloc::Allocator::{vtable}
}

pub fn core::alloc::Allocator::allocate<'_0, Self>(@1: &'_0 (Self), @2: Layout) -> Result<NonNull<Slice<u8>>, AllocError>[Sized<NonNull<Slice<u8>>>, Sized<AllocError>]
where
    [@TraitClause0]: Allocator<Self>,

// Full name: core::ops::control_flow::ControlFlow
#[lang_item("ControlFlow")]
pub enum ControlFlow<B, C>
where
    [@TraitClause0]: Sized<B>,
    [@TraitClause1]: Sized<C>,
{
  Continue(C),
  Break(B),
}

// Full name: core::convert::Infallible
pub enum Infallible {
}

fn core::ptr::write_bytes::precondition_check(@1: *const (), @2: usize, @3: bool)
{
    let @0: (); // return
    let addr@1: *const (); // arg #1
    let align@2: usize; // arg #2
    let zero_size@3: bool; // arg #3
    let @4: bool; // anonymous local
    let @5: !; // anonymous local
    let @6: Arguments<'_>; // anonymous local
    let pieces@7: &'_ (Array<&'_ (Str), 1 : usize>); // local
    let @8: Array<&'_ (Str), 1 : usize>; // anonymous local
    let @9: bool; // anonymous local
    let @10: Arguments<'_>; // anonymous local
    let @11: usize; // anonymous local
    let @12: usize; // anonymous local
    let @13: usize; // anonymous local
    let @14: u32; // anonymous local
    let @15: &'_ (Slice<&'_ (Str)>); // anonymous local
    let @16: &'_ (Slice<Argument<'_>>); // anonymous local
    let @17: &'_ (Slice<&'_ (Str)>); // anonymous local
    let @18: &'_ (Slice<Argument<'_>>); // anonymous local
    let @19: (); // anonymous local
    let @20: &'_ (Array<&'_ (Str), 1 : usize>); // anonymous local
    let @21: Array<&'_ (Str), 1 : usize>; // anonymous local
    let @22: (); // anonymous local
    let @23: &'_ (Array<Argument<'_>, 0 : usize>); // anonymous local
    let @24: Array<Argument<'_>, 0 : usize>; // anonymous local
    let @25: (); // anonymous local
    let @26: &'_ (Array<Argument<'_>, 0 : usize>); // anonymous local
    let @27: Array<Argument<'_>, 0 : usize>; // anonymous local
    let @28: (); // anonymous local
    let @29: Option<&'_ (Slice<Placeholder>)>[Sized<&'_ (Slice<Placeholder>)>]; // anonymous local
    let @30: Option<&'_ (Slice<Placeholder>)>[Sized<&'_ (Slice<Placeholder>)>]; // anonymous local

    storage_live(@5)
    storage_live(pieces@7)
    storage_live(@9)
    storage_live(@10)
    storage_live(@15)
    storage_live(@16)
    storage_live(@20)
    storage_live(@21)
    storage_live(@22)
    storage_live(@23)
    storage_live(@24)
    storage_live(@25)
    storage_live(@26)
    storage_live(@27)
    storage_live(@29)
    storage_live(@30)
    storage_live(@4)
    storage_live(@12)
    storage_live(@14)
    @14 := ctpop<usize>[Sized<usize>, {impl Copy for usize}](copy (align@2))
    switch move (@14) {
        1 : u32 => {
        },
        _ => {
            @21 := [const ("is_aligned_to: align is not a power-of-two")]
            storage_live(@22)
            @22 := ()
            @20 := &(@21, move (@22))
            @24 := []
            storage_live(@25)
            @25 := ()
            @23 := &(@24, move (@25))
            storage_dead(@14)
            storage_live(@10)
            storage_live(@15)
            @15 := @ArrayToSliceShared<'_, &'_ (Str), 1 : usize>(move (@20))
            storage_live(@16)
            @16 := @ArrayToSliceShared<'_, Argument<'_>, 0 : usize>(move (@23))
            @29 := Option::None {  }
            @10 := Arguments { pieces: move (@15), fmt: move (@29), args: move (@16) }
            storage_dead(@16)
            storage_dead(@15)
            panic(core::panicking::panic_fmt)
        },
    }
    storage_dead(@14)
    storage_live(@11)
    @12 := transmute<*const (), usize>(copy (addr@1))
    storage_live(@13)
    @13 := copy (align@2) wrap.- const (1 : usize)
    @11 := copy (@12) & move (@13)
    storage_dead(@13)
    switch move (@11) {
        0 : usize => {
            storage_dead(@11)
            if copy (zero_size@3) {
                storage_dead(@12)
                storage_dead(@4)
                @0 := ()
                return
            }
            else {
                storage_live(@9)
                @9 := copy (@12) == const (0 : usize)
                @4 := ~(move (@9))
                storage_dead(@9)
                storage_dead(@12)
                if move (@4) {
                    storage_dead(@4)
                    @0 := ()
                    return
                }
                else {
                }
            }
        },
        _ => {
            storage_dead(@11)
            storage_dead(@12)
        },
    }
    @27 := []
    storage_live(@28)
    @28 := ()
    @26 := &(@27, move (@28))
    storage_live(@6)
    storage_live(@8)
    @8 := [const ("unsafe precondition(s) violated: ptr::write_bytes requires that the destination pointer is aligned and non-null\n\nThis indicates a bug in the program. This Undefined Behavior check is optional, and cannot be relied on for safety.")]
    storage_live(@19)
    @19 := ()
    pieces@7 := &(@8, move (@19))
    storage_live(@17)
    @17 := @ArrayToSliceShared<'_, &'_ (Str), 1 : usize>(copy (pieces@7))
    storage_live(@18)
    @18 := @ArrayToSliceShared<'_, Argument<'_>, 0 : usize>(move (@26))
    @30 := Option::None {  }
    @6 := Arguments { pieces: move (@17), fmt: move (@30), args: move (@18) }
    storage_dead(@18)
    storage_dead(@17)
    @5 := panic_nounwind_fmt<'_>(move (@6), const (false))
}

// Full name: core::intrinsics::write_bytes
pub unsafe fn write_bytes<T>(@1: *mut T, @2: u8, @3: usize)
where
    [@TraitClause0]: Sized<T>,
{
    let @0: (); // return
    let dst@1: *mut T; // arg #1
    let val@2: u8; // arg #2
    let count@3: usize; // arg #3

    undefined_behavior
}

pub fn core::alloc::Allocator::allocate_zeroed<'_0, Self>(@1: &'_0 (Self), @2: Layout) -> Result<NonNull<Slice<u8>>, AllocError>[Sized<NonNull<Slice<u8>>>, Sized<AllocError>]
where
    [@TraitClause0]: Allocator<Self>,
{
    let @0: Result<NonNull<Slice<u8>>, AllocError>[Sized<NonNull<Slice<u8>>>, Sized<AllocError>]; // return
    let self@1: &'_ (Self); // arg #1
    let layout@2: Layout; // arg #2
    let @3: ControlFlow<Result<Infallible, AllocError>[Sized<Infallible>, Sized<AllocError>], NonNull<Slice<u8>>>[Sized<Result<Infallible, AllocError>[Sized<Infallible>, Sized<AllocError>]>, Sized<NonNull<Slice<u8>>>]; // anonymous local
    let self@4: Result<NonNull<Slice<u8>>, AllocError>[Sized<NonNull<Slice<u8>>>, Sized<AllocError>]; // local
    let ptr@5: NonNull<Slice<u8>>; // local
    let @6: (); // anonymous local
    let self@7: *mut u8; // local
    let self@8: NonNull<u8>; // local
    let count@9: usize; // local
    let @10: isize; // anonymous local
    let v@11: NonNull<Slice<u8>>; // local
    let @12: *const u8; // anonymous local
    let @13: *mut Slice<u8>; // anonymous local
    let @14: (); // anonymous local
    let @15: *const (); // anonymous local
    let @16: bool; // anonymous local
    let @17: bool; // anonymous local
    let @18: AllocError; // anonymous local
    let @19: Result<NonNull<Slice<u8>>, AllocError>[Sized<NonNull<Slice<u8>>>, Sized<AllocError>]; // anonymous local

    storage_live(ptr@5)
    storage_live(@6)
    storage_live(@13)
    storage_live(@14)
    storage_live(@15)
    storage_live(@16)
    storage_live(@18)
    storage_live(@19)
    storage_live(@3)
    storage_live(self@4)
    self@4 := @TraitClause0::allocate<'_>(move (self@1), move (layout@2))
    storage_live(@10)
    storage_live(v@11)
    match self@4 {
        Result::Ok => {
        },
        Result::Err => {
            storage_dead(v@11)
            storage_dead(@10)
            storage_dead(self@4)
            @18 := AllocError {  }
            @19 := Result::Err { 0: move (@18) }
            @0 := move (@19)
            storage_dead(@3)
            return
        },
    }
    v@11 := move ((self@4 as variant Result::Ok).0)
    @3 := ControlFlow::Continue { 0: copy (v@11) }
    storage_dead(v@11)
    storage_dead(@10)
    storage_dead(self@4)
    ptr@5 := copy ((@3 as variant ControlFlow::Continue).0)
    storage_dead(@3)
    storage_live(self@7)
    storage_live(self@8)
    storage_live(@12)
    @13 := transmute<NonNull<Slice<u8>>, *mut Slice<u8>>(copy (ptr@5))
    @12 := cast<*mut Slice<u8>, *const u8>(copy (@13))
    self@8 := NonNull { pointer: move (@12) }
    storage_dead(@12)
    self@7 := cast<*mut Slice<u8>, *mut u8>(copy (@13))
    storage_dead(self@8)
    storage_live(count@9)
    count@9 := ptr_metadata(copy (@13))
    storage_live(@17)
    @17 := ub_checks<bool>
    if copy (@17) {
        storage_live(@15)
        @15 := cast<*mut Slice<u8>, *const ()>(copy (@13))
        storage_live(@16)
        @16 := copy (count@9) == const (0 : usize)
        @14 := core::ptr::write_bytes::precondition_check(move (@15), const (1 : usize), move (@16))
        storage_dead(@16)
        storage_dead(@15)
    }
    else {
    }
    @6 := write_bytes<u8>[Sized<u8>](move (self@7), const (0 : u8), move (count@9))
    storage_dead(@17)
    storage_dead(count@9)
    storage_dead(self@7)
    @0 := Result::Ok { 0: copy (ptr@5) }
    return
}

pub unsafe fn core::alloc::Allocator::deallocate<'_0, Self>(@1: &'_0 (Self), @2: NonNull<u8>, @3: Layout)
where
    [@TraitClause0]: Allocator<Self>,

// Full name: core::intrinsics::cold_path
pub fn cold_path()
{
    let @0: (); // return

    @0 := ()
    return
}

// Full name: core::fmt::rt::{Arguments<'a>}::new_const
pub fn new_const<'a, const N : usize>(@1: &'a (Array<&'static (Str), const N : usize>)) -> Arguments<'a>
{
    let @0: Arguments<'_>; // return
    let pieces@1: &'_ (Array<&'_ (Str), const N : usize>); // arg #1
    let @2: &'_ (Slice<&'_ (Str)>); // anonymous local
    let @3: &'_ (Slice<Argument<'_>>); // anonymous local
    let @4: &'_ (Array<Argument<'_>, 0 : usize>); // anonymous local
    let @5: Array<Argument<'_>, 0 : usize>; // anonymous local
    let @6: (); // anonymous local
    let @7: Option<&'_ (Slice<Placeholder>)>[Sized<&'_ (Slice<Placeholder>)>]; // anonymous local

    storage_live(@4)
    storage_live(@5)
    storage_live(@7)
    @5 := []
    storage_live(@6)
    @6 := ()
    @4 := &(@5, move (@6))
    storage_live(@2)
    @2 := @ArrayToSliceShared<'_, &'_ (Str), const N : usize>(copy (pieces@1))
    storage_live(@3)
    @3 := @ArrayToSliceShared<'_, Argument<'_>, 0 : usize>(move (@4))
    @7 := Option::None {  }
    @0 := Arguments { pieces: move (@2), fmt: move (@7), args: move (@3) }
    storage_dead(@3)
    storage_dead(@2)
    return
}

// Full name: core::panicking::panic_nounwind
#[lang_item("panic_nounwind")]
pub fn panic_nounwind(@1: &'static (Str)) -> !
{
    let @0: !; // return
    let expr@1: &'_ (Str); // arg #1
    let @2: !; // anonymous local
    let @3: Arguments<'_>; // anonymous local
    let @4: &'_ (Array<&'_ (Str), 1 : usize>); // anonymous local
    let @5: &'_ (Array<&'_ (Str), 1 : usize>); // anonymous local
    let @6: Array<&'_ (Str), 1 : usize>; // anonymous local
    let @7: &'_ (Str); // anonymous local
    let @8: (); // anonymous local
    let @9: (); // anonymous local

    storage_live(@2)
    storage_live(@3)
    storage_live(@4)
    storage_live(@5)
    storage_live(@6)
    storage_live(@7)
    @7 := copy (expr@1)
    @6 := [move (@7)]
    storage_dead(@7)
    storage_live(@9)
    @9 := ()
    @5 := &(@6, move (@9))
    storage_live(@8)
    @8 := ()
    @4 := &(*(@5), move (@8))
    @3 := new_const<'_, 1 : usize>(move (@4))
    storage_dead(@4)
    @2 := panic_nounwind_fmt<'_>(move (@3), const (false))
}

// Full name: core::ub_checks::maybe_is_nonoverlapping::runtime
fn runtime(@1: *const (), @2: *const (), @3: usize, @4: usize) -> bool
{
    let @0: bool; // return
    let src@1: *const (); // arg #1
    let dst@2: *const (); // arg #2
    let size@3: usize; // arg #3
    let count@4: usize; // arg #4
    let src_usize@5: usize; // local
    let dst_usize@6: usize; // local
    let @7: !; // anonymous local
    let size@8: usize; // local
    let @9: Option<usize>[Sized<usize>]; // anonymous local
    let diff@10: usize; // local
    let @11: usize; // anonymous local
    let @12: u64; // anonymous local
    let b@13: bool; // local
    let @14: (u64, bool); // anonymous local
    let @15: u64; // anonymous local
    let @16: u64; // anonymous local
    let a@17: usize; // local
    let @18: (); // anonymous local
    let self@19: i32; // local
    let self@20: i32; // local
    let rhs@21: i32; // local
    let @22: bool; // anonymous local

    storage_live(src_usize@5)
    storage_live(dst_usize@6)
    storage_live(@7)
    storage_live(size@8)
    storage_live(diff@10)
    storage_live(@11)
    storage_live(@18)
    storage_live(self@19)
    storage_live(self@20)
    storage_live(rhs@21)
    storage_live(@22)
    src_usize@5 := transmute<*const (), usize>(copy (src@1))
    dst_usize@6 := transmute<*const (), usize>(copy (dst@2))
    storage_live(@9)
    storage_live(b@13)
    storage_live(a@17)
    storage_live(@12)
    storage_live(@14)
    storage_live(@15)
    @15 := cast<usize, u64>(copy (size@3))
    storage_live(@16)
    @16 := cast<usize, u64>(copy (count@4))
    @14 := move (@15) checked.* move (@16)
    storage_dead(@16)
    storage_dead(@15)
    @12 := copy ((@14).0)
    b@13 := copy ((@14).1)
    storage_dead(@14)
    a@17 := cast<u64, usize>(copy (@12))
    storage_dead(@12)
    if copy (b@13) {
    }
    else {
        @9 := Option::Some { 0: copy (a@17) }
        storage_dead(a@17)
        storage_dead(b@13)
        size@8 := copy ((@9 as variant Option::Some).0)
        storage_dead(@9)
        storage_live(diff@10)
        storage_live(self@19)
        storage_live(self@20)
        storage_live(rhs@21)
        storage_live(@22)
        @22 := copy (src_usize@5) < copy (dst_usize@6)
        if move (@22) {
            diff@10 := copy (dst_usize@6) wrap.- copy (src_usize@5)
        }
        else {
            diff@10 := copy (src_usize@5) wrap.- copy (dst_usize@6)
        }
        storage_dead(@22)
        storage_dead(rhs@21)
        storage_dead(self@20)
        storage_dead(self@19)
        storage_live(@11)
        @11 := copy (diff@10)
        @0 := move (@11) >= copy (size@8)
        storage_dead(@11)
        storage_dead(diff@10)
        return
    }
    @18 := cold_path()
    storage_dead(a@17)
    storage_dead(b@13)
    storage_dead(@9)
    @7 := panic_nounwind(const ("is_nonoverlapping: `size_of::<T>() * count` overflows a usize"))
}

fn core::ptr::copy_nonoverlapping::precondition_check(@1: *const (), @2: *mut (), @3: usize, @4: usize, @5: usize)
{
    let @0: (); // return
    let src@1: *const (); // arg #1
    let dst@2: *mut (); // arg #2
    let size@3: usize; // arg #3
    let align@4: usize; // arg #4
    let count@5: usize; // arg #5
    let @6: bool; // anonymous local
    let zero_size@7: bool; // local
    let @8: bool; // anonymous local
    let align@9: usize; // local
    let is_zst@10: bool; // local
    let @11: bool; // anonymous local
    let ptr@12: *const (); // local
    let is_zst@13: bool; // local
    let @14: !; // anonymous local
    let @15: Arguments<'_>; // anonymous local
    let pieces@16: &'_ (Array<&'_ (Str), 1 : usize>); // local
    let @17: Array<&'_ (Str), 1 : usize>; // anonymous local
    let @18: bool; // anonymous local
    let @19: Arguments<'_>; // anonymous local
    let @20: usize; // anonymous local
    let @21: usize; // anonymous local
    let @22: usize; // anonymous local
    let @23: u32; // anonymous local
    let @24: &'_ (Slice<&'_ (Str)>); // anonymous local
    let @25: &'_ (Slice<Argument<'_>>); // anonymous local
    let @26: bool; // anonymous local
    let @27: Arguments<'_>; // anonymous local
    let @28: usize; // anonymous local
    let @29: usize; // anonymous local
    let @30: u32; // anonymous local
    let @31: &'_ (Slice<&'_ (Str)>); // anonymous local
    let @32: &'_ (Slice<Argument<'_>>); // anonymous local
    let @33: &'_ (Slice<&'_ (Str)>); // anonymous local
    let @34: &'_ (Slice<Argument<'_>>); // anonymous local
    let @35: (); // anonymous local
    let @36: &'_ (Array<&'_ (Str), 1 : usize>); // anonymous local
    let @37: Array<&'_ (Str), 1 : usize>; // anonymous local
    let @38: (); // anonymous local
    let @39: &'_ (Array<Argument<'_>, 0 : usize>); // anonymous local
    let @40: Array<Argument<'_>, 0 : usize>; // anonymous local
    let @41: (); // anonymous local
    let @42: &'_ (Array<Argument<'_>, 0 : usize>); // anonymous local
    let @43: Array<Argument<'_>, 0 : usize>; // anonymous local
    let @44: (); // anonymous local
    let @45: &'_ (Array<&'_ (Str), 1 : usize>); // anonymous local
    let @46: Array<&'_ (Str), 1 : usize>; // anonymous local
    let @47: (); // anonymous local
    let @48: &'_ (Array<Argument<'_>, 0 : usize>); // anonymous local
    let @49: Array<Argument<'_>, 0 : usize>; // anonymous local
    let @50: (); // anonymous local
    let @51: Option<&'_ (Slice<Placeholder>)>[Sized<&'_ (Slice<Placeholder>)>]; // anonymous local
    let @52: Option<&'_ (Slice<Placeholder>)>[Sized<&'_ (Slice<Placeholder>)>]; // anonymous local
    let @53: Option<&'_ (Slice<Placeholder>)>[Sized<&'_ (Slice<Placeholder>)>]; // anonymous local

    storage_live(@11)
    storage_live(ptr@12)
    storage_live(is_zst@13)
    storage_live(@14)
    storage_live(pieces@16)
    storage_live(@18)
    storage_live(@19)
    storage_live(@22)
    storage_live(@24)
    storage_live(@25)
    storage_live(@26)
    storage_live(@27)
    storage_live(@28)
    storage_live(@29)
    storage_live(@30)
    storage_live(@31)
    storage_live(@32)
    storage_live(@36)
    storage_live(@37)
    storage_live(@38)
    storage_live(@39)
    storage_live(@40)
    storage_live(@41)
    storage_live(@42)
    storage_live(@43)
    storage_live(@45)
    storage_live(@46)
    storage_live(@47)
    storage_live(@48)
    storage_live(@49)
    storage_live(@50)
    storage_live(@51)
    storage_live(@52)
    storage_live(@53)
    storage_live(@6)
    storage_live(zero_size@7)
    switch copy (count@5) {
        0 : usize => {
        },
        _ => {
            zero_size@7 := copy (size@3) == const (0 : usize)
            storage_live(@8)
            storage_live(align@9)
            align@9 := copy (align@4)
            storage_live(is_zst@10)
            is_zst@10 := copy (zero_size@7)
            storage_live(@21)
            storage_live(@23)
            @23 := ctpop<usize>[Sized<usize>, {impl Copy for usize}](copy (align@4))
            switch move (@23) {
                1 : u32 => {
                },
                _ => {
                    @37 := [const ("is_aligned_to: align is not a power-of-two")]
                    storage_live(@38)
                    @38 := ()
                    @36 := &(@37, move (@38))
                    @40 := []
                    storage_live(@41)
                    @41 := ()
                    @39 := &(@40, move (@41))
                    storage_dead(@23)
                    storage_live(@19)
                    storage_live(@24)
                    @24 := @ArrayToSliceShared<'_, &'_ (Str), 1 : usize>(move (@36))
                    storage_live(@25)
                    @25 := @ArrayToSliceShared<'_, Argument<'_>, 0 : usize>(move (@39))
                    @51 := Option::None {  }
                    @19 := Arguments { pieces: move (@24), fmt: move (@51), args: move (@25) }
                    storage_dead(@25)
                    storage_dead(@24)
                    panic(core::panicking::panic_fmt)
                },
            }
            storage_dead(@23)
            storage_live(@20)
            @21 := transmute<*const (), usize>(copy (src@1))
            @22 := copy (align@4) wrap.- const (1 : usize)
            @20 := copy (@21) & copy (@22)
            switch move (@20) {
                0 : usize => {
                    storage_dead(@20)
                    if copy (is_zst@10) {
                        storage_dead(@21)
                        storage_dead(is_zst@10)
                        storage_dead(align@9)
                        storage_live(@11)
                        ptr@12 := cast<*mut (), *const ()>(copy (dst@2))
                        storage_live(is_zst@13)
                        is_zst@13 := copy (zero_size@7)
                        storage_live(@29)
                        storage_live(@30)
                        @30 := ctpop<usize>[Sized<usize>, {impl Copy for usize}](move (align@4))
                        switch move (@30) {
                            1 : u32 => {
                            },
                            _ => {
                                @46 := [const ("is_aligned_to: align is not a power-of-two")]
                                storage_live(@47)
                                @47 := ()
                                @45 := &(@46, move (@47))
                                @49 := []
                                storage_live(@50)
                                @50 := ()
                                @48 := &(@49, move (@50))
                                storage_dead(@30)
                                storage_live(@27)
                                storage_live(@31)
                                @31 := @ArrayToSliceShared<'_, &'_ (Str), 1 : usize>(move (@45))
                                storage_live(@32)
                                @32 := @ArrayToSliceShared<'_, Argument<'_>, 0 : usize>(move (@48))
                                @53 := Option::None {  }
                                @27 := Arguments { pieces: move (@31), fmt: move (@53), args: move (@32) }
                                storage_dead(@32)
                                storage_dead(@31)
                                panic(core::panicking::panic_fmt)
                            },
                        }
                        storage_dead(@30)
                        storage_live(@28)
                        @29 := transmute<*mut (), usize>(copy (dst@2))
                        @28 := copy (@29) & copy (@22)
                        switch move (@28) {
                            0 : usize => {
                                storage_dead(@28)
                                if copy (is_zst@13) {
                                    storage_dead(@29)
                                    storage_dead(is_zst@13)
                                    @6 := runtime(move (src@1), move (ptr@12), move (size@3), move (count@5))
                                    storage_dead(@11)
                                    storage_dead(@8)
                                    storage_dead(zero_size@7)
                                    if move (@6) {
                                        storage_dead(@6)
                                        @0 := ()
                                        return
                                    }
                                    else {
                                        @43 := []
                                        storage_live(@44)
                                        @44 := ()
                                        @42 := &(@43, move (@44))
                                        storage_live(@15)
                                        storage_live(@17)
                                        @17 := [const ("unsafe precondition(s) violated: ptr::copy_nonoverlapping requires that both pointer arguments are aligned and non-null and the specified memory ranges do not overlap\n\nThis indicates a bug in the program. This Undefined Behavior check is optional, and cannot be relied on for safety.")]
                                        storage_live(@35)
                                        @35 := ()
                                        pieces@16 := &(@17, move (@35))
                                        storage_live(@33)
                                        @33 := @ArrayToSliceShared<'_, &'_ (Str), 1 : usize>(copy (pieces@16))
                                        storage_live(@34)
                                        @34 := @ArrayToSliceShared<'_, Argument<'_>, 0 : usize>(move (@42))
                                        @52 := Option::None {  }
                                        @15 := Arguments { pieces: move (@33), fmt: move (@52), args: move (@34) }
                                        storage_dead(@34)
                                        storage_dead(@33)
                                        @14 := panic_nounwind_fmt<'_>(move (@15), const (false))
                                    }
                                }
                                else {
                                    storage_live(@26)
                                    @26 := copy (@29) == const (0 : usize)
                                    @11 := ~(move (@26))
                                    storage_dead(@26)
                                    storage_dead(@29)
                                    if move (@11) {
                                        storage_dead(is_zst@13)
                                        @6 := runtime(move (src@1), move (ptr@12), move (size@3), move (count@5))
                                        storage_dead(@11)
                                        storage_dead(@8)
                                        storage_dead(zero_size@7)
                                        if move (@6) {
                                            storage_dead(@6)
                                            @0 := ()
                                            return
                                        }
                                        else {
                                            @43 := []
                                            storage_live(@44)
                                            @44 := ()
                                            @42 := &(@43, move (@44))
                                            storage_live(@15)
                                            storage_live(@17)
                                            @17 := [const ("unsafe precondition(s) violated: ptr::copy_nonoverlapping requires that both pointer arguments are aligned and non-null and the specified memory ranges do not overlap\n\nThis indicates a bug in the program. This Undefined Behavior check is optional, and cannot be relied on for safety.")]
                                            storage_live(@35)
                                            @35 := ()
                                            pieces@16 := &(@17, move (@35))
                                            storage_live(@33)
                                            @33 := @ArrayToSliceShared<'_, &'_ (Str), 1 : usize>(copy (pieces@16))
                                            storage_live(@34)
                                            @34 := @ArrayToSliceShared<'_, Argument<'_>, 0 : usize>(move (@42))
                                            @52 := Option::None {  }
                                            @15 := Arguments { pieces: move (@33), fmt: move (@52), args: move (@34) }
                                            storage_dead(@34)
                                            storage_dead(@33)
                                            @14 := panic_nounwind_fmt<'_>(move (@15), const (false))
                                        }
                                    }
                                    else {
                                        storage_dead(is_zst@13)
                                        storage_dead(@11)
                                        storage_dead(@8)
                                        storage_dead(zero_size@7)
                                        @43 := []
                                        storage_live(@44)
                                        @44 := ()
                                        @42 := &(@43, move (@44))
                                        storage_live(@15)
                                        storage_live(@17)
                                        @17 := [const ("unsafe precondition(s) violated: ptr::copy_nonoverlapping requires that both pointer arguments are aligned and non-null and the specified memory ranges do not overlap\n\nThis indicates a bug in the program. This Undefined Behavior check is optional, and cannot be relied on for safety.")]
                                        storage_live(@35)
                                        @35 := ()
                                        pieces@16 := &(@17, move (@35))
                                        storage_live(@33)
                                        @33 := @ArrayToSliceShared<'_, &'_ (Str), 1 : usize>(copy (pieces@16))
                                        storage_live(@34)
                                        @34 := @ArrayToSliceShared<'_, Argument<'_>, 0 : usize>(move (@42))
                                        @52 := Option::None {  }
                                        @15 := Arguments { pieces: move (@33), fmt: move (@52), args: move (@34) }
                                        storage_dead(@34)
                                        storage_dead(@33)
                                        @14 := panic_nounwind_fmt<'_>(move (@15), const (false))
                                    }
                                }
                            },
                            _ => {
                                storage_dead(@28)
                                storage_dead(@29)
                                storage_dead(is_zst@13)
                                storage_dead(@11)
                                storage_dead(@8)
                                storage_dead(zero_size@7)
                                @43 := []
                                storage_live(@44)
                                @44 := ()
                                @42 := &(@43, move (@44))
                                storage_live(@15)
                                storage_live(@17)
                                @17 := [const ("unsafe precondition(s) violated: ptr::copy_nonoverlapping requires that both pointer arguments are aligned and non-null and the specified memory ranges do not overlap\n\nThis indicates a bug in the program. This Undefined Behavior check is optional, and cannot be relied on for safety.")]
                                storage_live(@35)
                                @35 := ()
                                pieces@16 := &(@17, move (@35))
                                storage_live(@33)
                                @33 := @ArrayToSliceShared<'_, &'_ (Str), 1 : usize>(copy (pieces@16))
                                storage_live(@34)
                                @34 := @ArrayToSliceShared<'_, Argument<'_>, 0 : usize>(move (@42))
                                @52 := Option::None {  }
                                @15 := Arguments { pieces: move (@33), fmt: move (@52), args: move (@34) }
                                storage_dead(@34)
                                storage_dead(@33)
                                @14 := panic_nounwind_fmt<'_>(move (@15), const (false))
                            },
                        }
                    }
                    else {
                        storage_live(@18)
                        @18 := copy (@21) == const (0 : usize)
                        @8 := ~(move (@18))
                        storage_dead(@18)
                        storage_dead(@21)
                        if move (@8) {
                            storage_dead(is_zst@10)
                            storage_dead(align@9)
                            storage_live(@11)
                            ptr@12 := cast<*mut (), *const ()>(copy (dst@2))
                            storage_live(is_zst@13)
                            is_zst@13 := copy (zero_size@7)
                            storage_live(@29)
                            storage_live(@30)
                            @30 := ctpop<usize>[Sized<usize>, {impl Copy for usize}](move (align@4))
                            switch move (@30) {
                                1 : u32 => {
                                },
                                _ => {
                                    @46 := [const ("is_aligned_to: align is not a power-of-two")]
                                    storage_live(@47)
                                    @47 := ()
                                    @45 := &(@46, move (@47))
                                    @49 := []
                                    storage_live(@50)
                                    @50 := ()
                                    @48 := &(@49, move (@50))
                                    storage_dead(@30)
                                    storage_live(@27)
                                    storage_live(@31)
                                    @31 := @ArrayToSliceShared<'_, &'_ (Str), 1 : usize>(move (@45))
                                    storage_live(@32)
                                    @32 := @ArrayToSliceShared<'_, Argument<'_>, 0 : usize>(move (@48))
                                    @53 := Option::None {  }
                                    @27 := Arguments { pieces: move (@31), fmt: move (@53), args: move (@32) }
                                    storage_dead(@32)
                                    storage_dead(@31)
                                    panic(core::panicking::panic_fmt)
                                },
                            }
                            storage_dead(@30)
                            storage_live(@28)
                            @29 := transmute<*mut (), usize>(copy (dst@2))
                            @28 := copy (@29) & copy (@22)
                            switch move (@28) {
                                0 : usize => {
                                    storage_dead(@28)
                                    if copy (is_zst@13) {
                                        storage_dead(@29)
                                        storage_dead(is_zst@13)
                                        @6 := runtime(move (src@1), move (ptr@12), move (size@3), move (count@5))
                                        storage_dead(@11)
                                        storage_dead(@8)
                                        storage_dead(zero_size@7)
                                        if move (@6) {
                                            storage_dead(@6)
                                            @0 := ()
                                            return
                                        }
                                        else {
                                            @43 := []
                                            storage_live(@44)
                                            @44 := ()
                                            @42 := &(@43, move (@44))
                                            storage_live(@15)
                                            storage_live(@17)
                                            @17 := [const ("unsafe precondition(s) violated: ptr::copy_nonoverlapping requires that both pointer arguments are aligned and non-null and the specified memory ranges do not overlap\n\nThis indicates a bug in the program. This Undefined Behavior check is optional, and cannot be relied on for safety.")]
                                            storage_live(@35)
                                            @35 := ()
                                            pieces@16 := &(@17, move (@35))
                                            storage_live(@33)
                                            @33 := @ArrayToSliceShared<'_, &'_ (Str), 1 : usize>(copy (pieces@16))
                                            storage_live(@34)
                                            @34 := @ArrayToSliceShared<'_, Argument<'_>, 0 : usize>(move (@42))
                                            @52 := Option::None {  }
                                            @15 := Arguments { pieces: move (@33), fmt: move (@52), args: move (@34) }
                                            storage_dead(@34)
                                            storage_dead(@33)
                                            @14 := panic_nounwind_fmt<'_>(move (@15), const (false))
                                        }
                                    }
                                    else {
                                        storage_live(@26)
                                        @26 := copy (@29) == const (0 : usize)
                                        @11 := ~(move (@26))
                                        storage_dead(@26)
                                        storage_dead(@29)
                                        if move (@11) {
                                            storage_dead(is_zst@13)
                                            @6 := runtime(move (src@1), move (ptr@12), move (size@3), move (count@5))
                                            storage_dead(@11)
                                            storage_dead(@8)
                                            storage_dead(zero_size@7)
                                            if move (@6) {
                                                storage_dead(@6)
                                                @0 := ()
                                                return
                                            }
                                            else {
                                                @43 := []
                                                storage_live(@44)
                                                @44 := ()
                                                @42 := &(@43, move (@44))
                                                storage_live(@15)
                                                storage_live(@17)
                                                @17 := [const ("unsafe precondition(s) violated: ptr::copy_nonoverlapping requires that both pointer arguments are aligned and non-null and the specified memory ranges do not overlap\n\nThis indicates a bug in the program. This Undefined Behavior check is optional, and cannot be relied on for safety.")]
                                                storage_live(@35)
                                                @35 := ()
                                                pieces@16 := &(@17, move (@35))
                                                storage_live(@33)
                                                @33 := @ArrayToSliceShared<'_, &'_ (Str), 1 : usize>(copy (pieces@16))
                                                storage_live(@34)
                                                @34 := @ArrayToSliceShared<'_, Argument<'_>, 0 : usize>(move (@42))
                                                @52 := Option::None {  }
                                                @15 := Arguments { pieces: move (@33), fmt: move (@52), args: move (@34) }
                                                storage_dead(@34)
                                                storage_dead(@33)
                                                @14 := panic_nounwind_fmt<'_>(move (@15), const (false))
                                            }
                                        }
                                        else {
                                            storage_dead(is_zst@13)
                                            storage_dead(@11)
                                            storage_dead(@8)
                                            storage_dead(zero_size@7)
                                            @43 := []
                                            storage_live(@44)
                                            @44 := ()
                                            @42 := &(@43, move (@44))
                                            storage_live(@15)
                                            storage_live(@17)
                                            @17 := [const ("unsafe precondition(s) violated: ptr::copy_nonoverlapping requires that both pointer arguments are aligned and non-null and the specified memory ranges do not overlap\n\nThis indicates a bug in the program. This Undefined Behavior check is optional, and cannot be relied on for safety.")]
                                            storage_live(@35)
                                            @35 := ()
                                            pieces@16 := &(@17, move (@35))
                                            storage_live(@33)
                                            @33 := @ArrayToSliceShared<'_, &'_ (Str), 1 : usize>(copy (pieces@16))
                                            storage_live(@34)
                                            @34 := @ArrayToSliceShared<'_, Argument<'_>, 0 : usize>(move (@42))
                                            @52 := Option::None {  }
                                            @15 := Arguments { pieces: move (@33), fmt: move (@52), args: move (@34) }
                                            storage_dead(@34)
                                            storage_dead(@33)
                                            @14 := panic_nounwind_fmt<'_>(move (@15), const (false))
                                        }
                                    }
                                },
                                _ => {
                                    storage_dead(@28)
                                    storage_dead(@29)
                                    storage_dead(is_zst@13)
                                    storage_dead(@11)
                                    storage_dead(@8)
                                    storage_dead(zero_size@7)
                                    @43 := []
                                    storage_live(@44)
                                    @44 := ()
                                    @42 := &(@43, move (@44))
                                    storage_live(@15)
                                    storage_live(@17)
                                    @17 := [const ("unsafe precondition(s) violated: ptr::copy_nonoverlapping requires that both pointer arguments are aligned and non-null and the specified memory ranges do not overlap\n\nThis indicates a bug in the program. This Undefined Behavior check is optional, and cannot be relied on for safety.")]
                                    storage_live(@35)
                                    @35 := ()
                                    pieces@16 := &(@17, move (@35))
                                    storage_live(@33)
                                    @33 := @ArrayToSliceShared<'_, &'_ (Str), 1 : usize>(copy (pieces@16))
                                    storage_live(@34)
                                    @34 := @ArrayToSliceShared<'_, Argument<'_>, 0 : usize>(move (@42))
                                    @52 := Option::None {  }
                                    @15 := Arguments { pieces: move (@33), fmt: move (@52), args: move (@34) }
                                    storage_dead(@34)
                                    storage_dead(@33)
                                    @14 := panic_nounwind_fmt<'_>(move (@15), const (false))
                                },
                            }
                        }
                        else {
                            storage_dead(is_zst@10)
                            storage_dead(align@9)
                            storage_dead(@11)
                            storage_dead(@8)
                            storage_dead(zero_size@7)
                            @43 := []
                            storage_live(@44)
                            @44 := ()
                            @42 := &(@43, move (@44))
                            storage_live(@15)
                            storage_live(@17)
                            @17 := [const ("unsafe precondition(s) violated: ptr::copy_nonoverlapping requires that both pointer arguments are aligned and non-null and the specified memory ranges do not overlap\n\nThis indicates a bug in the program. This Undefined Behavior check is optional, and cannot be relied on for safety.")]
                            storage_live(@35)
                            @35 := ()
                            pieces@16 := &(@17, move (@35))
                            storage_live(@33)
                            @33 := @ArrayToSliceShared<'_, &'_ (Str), 1 : usize>(copy (pieces@16))
                            storage_live(@34)
                            @34 := @ArrayToSliceShared<'_, Argument<'_>, 0 : usize>(move (@42))
                            @52 := Option::None {  }
                            @15 := Arguments { pieces: move (@33), fmt: move (@52), args: move (@34) }
                            storage_dead(@34)
                            storage_dead(@33)
                            @14 := panic_nounwind_fmt<'_>(move (@15), const (false))
                        }
                    }
                },
                _ => {
                    storage_dead(@20)
                    storage_dead(@21)
                    storage_dead(is_zst@10)
                    storage_dead(align@9)
                    storage_dead(@11)
                    storage_dead(@8)
                    storage_dead(zero_size@7)
                    @43 := []
                    storage_live(@44)
                    @44 := ()
                    @42 := &(@43, move (@44))
                    storage_live(@15)
                    storage_live(@17)
                    @17 := [const ("unsafe precondition(s) violated: ptr::copy_nonoverlapping requires that both pointer arguments are aligned and non-null and the specified memory ranges do not overlap\n\nThis indicates a bug in the program. This Undefined Behavior check is optional, and cannot be relied on for safety.")]
                    storage_live(@35)
                    @35 := ()
                    pieces@16 := &(@17, move (@35))
                    storage_live(@33)
                    @33 := @ArrayToSliceShared<'_, &'_ (Str), 1 : usize>(copy (pieces@16))
                    storage_live(@34)
                    @34 := @ArrayToSliceShared<'_, Argument<'_>, 0 : usize>(move (@42))
                    @52 := Option::None {  }
                    @15 := Arguments { pieces: move (@33), fmt: move (@52), args: move (@34) }
                    storage_dead(@34)
                    storage_dead(@33)
                    @14 := panic_nounwind_fmt<'_>(move (@15), const (false))
                },
            }
        },
    }
    zero_size@7 := const (true)
    storage_live(@8)
    storage_live(align@9)
    align@9 := copy (align@4)
    storage_live(is_zst@10)
    is_zst@10 := copy (zero_size@7)
    storage_live(@21)
    storage_live(@23)
    @23 := ctpop<usize>[Sized<usize>, {impl Copy for usize}](copy (align@4))
    switch move (@23) {
        1 : u32 => {
        },
        _ => {
            @37 := [const ("is_aligned_to: align is not a power-of-two")]
            storage_live(@38)
            @38 := ()
            @36 := &(@37, move (@38))
            @40 := []
            storage_live(@41)
            @41 := ()
            @39 := &(@40, move (@41))
            storage_dead(@23)
            storage_live(@19)
            storage_live(@24)
            @24 := @ArrayToSliceShared<'_, &'_ (Str), 1 : usize>(move (@36))
            storage_live(@25)
            @25 := @ArrayToSliceShared<'_, Argument<'_>, 0 : usize>(move (@39))
            @51 := Option::None {  }
            @19 := Arguments { pieces: move (@24), fmt: move (@51), args: move (@25) }
            storage_dead(@25)
            storage_dead(@24)
            panic(core::panicking::panic_fmt)
        },
    }
    storage_dead(@23)
    storage_live(@20)
    @21 := transmute<*const (), usize>(copy (src@1))
    @22 := copy (align@4) wrap.- const (1 : usize)
    @20 := copy (@21) & copy (@22)
    switch move (@20) {
        0 : usize => {
            storage_dead(@20)
            storage_dead(@21)
            storage_dead(is_zst@10)
            storage_dead(align@9)
            storage_live(@11)
            ptr@12 := cast<*mut (), *const ()>(copy (dst@2))
            storage_live(is_zst@13)
            is_zst@13 := copy (zero_size@7)
            storage_live(@29)
            storage_live(@30)
            @30 := ctpop<usize>[Sized<usize>, {impl Copy for usize}](move (align@4))
            switch move (@30) {
                1 : u32 => {
                },
                _ => {
                    @46 := [const ("is_aligned_to: align is not a power-of-two")]
                    storage_live(@47)
                    @47 := ()
                    @45 := &(@46, move (@47))
                    @49 := []
                    storage_live(@50)
                    @50 := ()
                    @48 := &(@49, move (@50))
                    storage_dead(@30)
                    storage_live(@27)
                    storage_live(@31)
                    @31 := @ArrayToSliceShared<'_, &'_ (Str), 1 : usize>(move (@45))
                    storage_live(@32)
                    @32 := @ArrayToSliceShared<'_, Argument<'_>, 0 : usize>(move (@48))
                    @53 := Option::None {  }
                    @27 := Arguments { pieces: move (@31), fmt: move (@53), args: move (@32) }
                    storage_dead(@32)
                    storage_dead(@31)
                    panic(core::panicking::panic_fmt)
                },
            }
            storage_dead(@30)
            storage_live(@28)
            @29 := transmute<*mut (), usize>(copy (dst@2))
            @28 := copy (@29) & copy (@22)
            switch move (@28) {
                0 : usize => {
                    storage_dead(@28)
                    if copy (is_zst@13) {
                        storage_dead(@29)
                        storage_dead(is_zst@13)
                        @6 := runtime(move (src@1), move (ptr@12), move (size@3), move (count@5))
                        storage_dead(@11)
                        storage_dead(@8)
                        storage_dead(zero_size@7)
                        if move (@6) {
                            storage_dead(@6)
                            @0 := ()
                            return
                        }
                        else {
                        }
                    }
                    else {
                        storage_live(@26)
                        @26 := copy (@29) == const (0 : usize)
                        @11 := ~(move (@26))
                        storage_dead(@26)
                        storage_dead(@29)
                        if move (@11) {
                            storage_dead(is_zst@13)
                            @6 := runtime(move (src@1), move (ptr@12), move (size@3), move (count@5))
                            storage_dead(@11)
                            storage_dead(@8)
                            storage_dead(zero_size@7)
                            if move (@6) {
                                storage_dead(@6)
                                @0 := ()
                                return
                            }
                            else {
                            }
                        }
                        else {
                            storage_dead(is_zst@13)
                            storage_dead(@11)
                            storage_dead(@8)
                            storage_dead(zero_size@7)
                        }
                    }
                },
                _ => {
                    storage_dead(@28)
                    storage_dead(@29)
                    storage_dead(is_zst@13)
                    storage_dead(@11)
                    storage_dead(@8)
                    storage_dead(zero_size@7)
                },
            }
        },
        _ => {
            storage_dead(@20)
            storage_dead(@21)
            storage_dead(is_zst@10)
            storage_dead(align@9)
            storage_dead(@11)
            storage_dead(@8)
            storage_dead(zero_size@7)
        },
    }
    @43 := []
    storage_live(@44)
    @44 := ()
    @42 := &(@43, move (@44))
    storage_live(@15)
    storage_live(@17)
    @17 := [const ("unsafe precondition(s) violated: ptr::copy_nonoverlapping requires that both pointer arguments are aligned and non-null and the specified memory ranges do not overlap\n\nThis indicates a bug in the program. This Undefined Behavior check is optional, and cannot be relied on for safety.")]
    storage_live(@35)
    @35 := ()
    pieces@16 := &(@17, move (@35))
    storage_live(@33)
    @33 := @ArrayToSliceShared<'_, &'_ (Str), 1 : usize>(copy (pieces@16))
    storage_live(@34)
    @34 := @ArrayToSliceShared<'_, Argument<'_>, 0 : usize>(move (@42))
    @52 := Option::None {  }
    @15 := Arguments { pieces: move (@33), fmt: move (@52), args: move (@34) }
    storage_dead(@34)
    storage_dead(@33)
    @14 := panic_nounwind_fmt<'_>(move (@15), const (false))
}

pub unsafe fn core::alloc::Allocator::grow<'_0, Self>(@1: &'_0 (Self), @2: NonNull<u8>, @3: Layout, @4: Layout) -> Result<NonNull<Slice<u8>>, AllocError>[Sized<NonNull<Slice<u8>>>, Sized<AllocError>]
where
    [@TraitClause0]: Allocator<Self>,
{
    let @0: Result<NonNull<Slice<u8>>, AllocError>[Sized<NonNull<Slice<u8>>>, Sized<AllocError>]; // return
    let self@1: &'_ (Self); // arg #1
    let ptr@2: NonNull<u8>; // arg #2
    let old_layout@3: Layout; // arg #3
    let new_layout@4: Layout; // arg #4
    let @5: ControlFlow<Result<Infallible, AllocError>[Sized<Infallible>, Sized<AllocError>], NonNull<Slice<u8>>>[Sized<Result<Infallible, AllocError>[Sized<Infallible>, Sized<AllocError>]>, Sized<NonNull<Slice<u8>>>]; // anonymous local
    let self@6: Result<NonNull<Slice<u8>>, AllocError>[Sized<NonNull<Slice<u8>>>, Sized<AllocError>]; // local
    let new_ptr@7: NonNull<Slice<u8>>; // local
    let src@8: *const u8; // local
    let dst@9: *mut u8; // local
    let count@10: usize; // local
    let self@11: &'_ (Layout); // local
    let @12: (); // anonymous local
    let @13: isize; // anonymous local
    let v@14: NonNull<Slice<u8>>; // local
    let @15: *mut Slice<u8>; // anonymous local
    let @16: (); // anonymous local
    let @17: *const (); // anonymous local
    let @18: *mut (); // anonymous local
    let @19: bool; // anonymous local
    let @20: (); // anonymous local
    let @21: AllocError; // anonymous local
    let @22: Result<NonNull<Slice<u8>>, AllocError>[Sized<NonNull<Slice<u8>>>, Sized<AllocError>]; // anonymous local

    storage_live(new_ptr@7)
    storage_live(@12)
    storage_live(@15)
    storage_live(@16)
    storage_live(@17)
    storage_live(@18)
    storage_live(@21)
    storage_live(@22)
    storage_live(@5)
    storage_live(self@6)
    self@6 := @TraitClause0::allocate<'_>(copy (self@1), move (new_layout@4))
    storage_live(@13)
    storage_live(v@14)
    match self@6 {
        Result::Ok => {
        },
        Result::Err => {
            storage_dead(v@14)
            storage_dead(@13)
            storage_dead(self@6)
            @21 := AllocError {  }
            @22 := Result::Err { 0: move (@21) }
            @0 := move (@22)
            storage_dead(@5)
            return
        },
    }
    v@14 := move ((self@6 as variant Result::Ok).0)
    @5 := ControlFlow::Continue { 0: copy (v@14) }
    storage_dead(v@14)
    storage_dead(@13)
    storage_dead(self@6)
    new_ptr@7 := copy ((@5 as variant ControlFlow::Continue).0)
    storage_dead(@5)
    storage_live(src@8)
    src@8 := transmute<NonNull<u8>, *const u8>(copy (ptr@2))
    storage_live(dst@9)
    @15 := transmute<NonNull<Slice<u8>>, *mut Slice<u8>>(copy (new_ptr@7))
    dst@9 := cast<*mut Slice<u8>, *mut u8>(copy (@15))
    storage_live(count@10)
    storage_live(self@11)
    storage_live(@20)
    @20 := ()
    self@11 := &(old_layout@3, move (@20))
    count@10 := copy ((old_layout@3).size)
    storage_dead(self@11)
    storage_live(@19)
    @19 := ub_checks<bool>
    if copy (@19) {
        storage_live(@17)
        @17 := transmute<NonNull<u8>, *const ()>(copy (ptr@2))
        storage_live(@18)
        @18 := cast<*mut Slice<u8>, *mut ()>(copy (@15))
        @16 := core::ptr::copy_nonoverlapping::precondition_check(move (@17), move (@18), const (1 : usize), const (1 : usize), copy (count@10))
        storage_dead(@18)
        storage_dead(@17)
    }
    else {
    }
    copy_nonoverlapping(copy (src@8), copy (dst@9), copy (count@10))
    storage_dead(@19)
    storage_dead(count@10)
    storage_dead(dst@9)
    storage_dead(src@8)
    @12 := @TraitClause0::deallocate<'_>(move (self@1), move (ptr@2), copy (old_layout@3))
    @0 := Result::Ok { 0: copy (new_ptr@7) }
    return
}

pub unsafe fn core::alloc::Allocator::grow_zeroed<'_0, Self>(@1: &'_0 (Self), @2: NonNull<u8>, @3: Layout, @4: Layout) -> Result<NonNull<Slice<u8>>, AllocError>[Sized<NonNull<Slice<u8>>>, Sized<AllocError>]
where
    [@TraitClause0]: Allocator<Self>,
{
    let @0: Result<NonNull<Slice<u8>>, AllocError>[Sized<NonNull<Slice<u8>>>, Sized<AllocError>]; // return
    let self@1: &'_ (Self); // arg #1
    let ptr@2: NonNull<u8>; // arg #2
    let old_layout@3: Layout; // arg #3
    let new_layout@4: Layout; // arg #4
    let @5: ControlFlow<Result<Infallible, AllocError>[Sized<Infallible>, Sized<AllocError>], NonNull<Slice<u8>>>[Sized<Result<Infallible, AllocError>[Sized<Infallible>, Sized<AllocError>]>, Sized<NonNull<Slice<u8>>>]; // anonymous local
    let self@6: Result<NonNull<Slice<u8>>, AllocError>[Sized<NonNull<Slice<u8>>>, Sized<AllocError>]; // local
    let new_ptr@7: NonNull<Slice<u8>>; // local
    let src@8: *const u8; // local
    let dst@9: *mut u8; // local
    let count@10: usize; // local
    let self@11: &'_ (Layout); // local
    let @12: (); // anonymous local
    let @13: isize; // anonymous local
    let v@14: NonNull<Slice<u8>>; // local
    let @15: *mut Slice<u8>; // anonymous local
    let @16: (); // anonymous local
    let @17: *const (); // anonymous local
    let @18: *mut (); // anonymous local
    let @19: bool; // anonymous local
    let @20: (); // anonymous local
    let @21: AllocError; // anonymous local
    let @22: Result<NonNull<Slice<u8>>, AllocError>[Sized<NonNull<Slice<u8>>>, Sized<AllocError>]; // anonymous local

    storage_live(new_ptr@7)
    storage_live(@12)
    storage_live(@15)
    storage_live(@16)
    storage_live(@17)
    storage_live(@18)
    storage_live(@21)
    storage_live(@22)
    storage_live(@5)
    storage_live(self@6)
    self@6 := @TraitClause0::allocate_zeroed<'_>(copy (self@1), move (new_layout@4))
    storage_live(@13)
    storage_live(v@14)
    match self@6 {
        Result::Ok => {
        },
        Result::Err => {
            storage_dead(v@14)
            storage_dead(@13)
            storage_dead(self@6)
            @21 := AllocError {  }
            @22 := Result::Err { 0: move (@21) }
            @0 := move (@22)
            storage_dead(@5)
            return
        },
    }
    v@14 := move ((self@6 as variant Result::Ok).0)
    @5 := ControlFlow::Continue { 0: copy (v@14) }
    storage_dead(v@14)
    storage_dead(@13)
    storage_dead(self@6)
    new_ptr@7 := copy ((@5 as variant ControlFlow::Continue).0)
    storage_dead(@5)
    storage_live(src@8)
    src@8 := transmute<NonNull<u8>, *const u8>(copy (ptr@2))
    storage_live(dst@9)
    @15 := transmute<NonNull<Slice<u8>>, *mut Slice<u8>>(copy (new_ptr@7))
    dst@9 := cast<*mut Slice<u8>, *mut u8>(copy (@15))
    storage_live(count@10)
    storage_live(self@11)
    storage_live(@20)
    @20 := ()
    self@11 := &(old_layout@3, move (@20))
    count@10 := copy ((old_layout@3).size)
    storage_dead(self@11)
    storage_live(@19)
    @19 := ub_checks<bool>
    if copy (@19) {
        storage_live(@17)
        @17 := transmute<NonNull<u8>, *const ()>(copy (ptr@2))
        storage_live(@18)
        @18 := cast<*mut Slice<u8>, *mut ()>(copy (@15))
        @16 := core::ptr::copy_nonoverlapping::precondition_check(move (@17), move (@18), const (1 : usize), const (1 : usize), copy (count@10))
        storage_dead(@18)
        storage_dead(@17)
    }
    else {
    }
    copy_nonoverlapping(copy (src@8), copy (dst@9), copy (count@10))
    storage_dead(@19)
    storage_dead(count@10)
    storage_dead(dst@9)
    storage_dead(src@8)
    @12 := @TraitClause0::deallocate<'_>(move (self@1), move (ptr@2), copy (old_layout@3))
    @0 := Result::Ok { 0: copy (new_ptr@7) }
    return
}

pub unsafe fn core::alloc::Allocator::shrink<'_0, Self>(@1: &'_0 (Self), @2: NonNull<u8>, @3: Layout, @4: Layout) -> Result<NonNull<Slice<u8>>, AllocError>[Sized<NonNull<Slice<u8>>>, Sized<AllocError>]
where
    [@TraitClause0]: Allocator<Self>,
{
    let @0: Result<NonNull<Slice<u8>>, AllocError>[Sized<NonNull<Slice<u8>>>, Sized<AllocError>]; // return
    let self@1: &'_ (Self); // arg #1
    let ptr@2: NonNull<u8>; // arg #2
    let old_layout@3: Layout; // arg #3
    let new_layout@4: Layout; // arg #4
    let @5: ControlFlow<Result<Infallible, AllocError>[Sized<Infallible>, Sized<AllocError>], NonNull<Slice<u8>>>[Sized<Result<Infallible, AllocError>[Sized<Infallible>, Sized<AllocError>]>, Sized<NonNull<Slice<u8>>>]; // anonymous local
    let self@6: Result<NonNull<Slice<u8>>, AllocError>[Sized<NonNull<Slice<u8>>>, Sized<AllocError>]; // local
    let new_ptr@7: NonNull<Slice<u8>>; // local
    let src@8: *const u8; // local
    let dst@9: *mut u8; // local
    let count@10: usize; // local
    let self@11: &'_ (Layout); // local
    let @12: (); // anonymous local
    let @13: isize; // anonymous local
    let v@14: NonNull<Slice<u8>>; // local
    let @15: *mut Slice<u8>; // anonymous local
    let @16: (); // anonymous local
    let @17: *const (); // anonymous local
    let @18: *mut (); // anonymous local
    let @19: bool; // anonymous local
    let @20: (); // anonymous local
    let @21: AllocError; // anonymous local
    let @22: Result<NonNull<Slice<u8>>, AllocError>[Sized<NonNull<Slice<u8>>>, Sized<AllocError>]; // anonymous local

    storage_live(new_ptr@7)
    storage_live(@12)
    storage_live(@15)
    storage_live(@16)
    storage_live(@17)
    storage_live(@18)
    storage_live(@21)
    storage_live(@22)
    storage_live(@5)
    storage_live(self@6)
    self@6 := @TraitClause0::allocate<'_>(copy (self@1), copy (new_layout@4))
    storage_live(@13)
    storage_live(v@14)
    match self@6 {
        Result::Ok => {
        },
        Result::Err => {
            storage_dead(v@14)
            storage_dead(@13)
            storage_dead(self@6)
            @21 := AllocError {  }
            @22 := Result::Err { 0: move (@21) }
            @0 := move (@22)
            storage_dead(@5)
            return
        },
    }
    v@14 := move ((self@6 as variant Result::Ok).0)
    @5 := ControlFlow::Continue { 0: copy (v@14) }
    storage_dead(v@14)
    storage_dead(@13)
    storage_dead(self@6)
    new_ptr@7 := copy ((@5 as variant ControlFlow::Continue).0)
    storage_dead(@5)
    storage_live(src@8)
    src@8 := transmute<NonNull<u8>, *const u8>(copy (ptr@2))
    storage_live(dst@9)
    @15 := transmute<NonNull<Slice<u8>>, *mut Slice<u8>>(copy (new_ptr@7))
    dst@9 := cast<*mut Slice<u8>, *mut u8>(copy (@15))
    storage_live(count@10)
    storage_live(self@11)
    storage_live(@20)
    @20 := ()
    self@11 := &(new_layout@4, move (@20))
    count@10 := copy ((new_layout@4).size)
    storage_dead(self@11)
    storage_live(@19)
    @19 := ub_checks<bool>
    if copy (@19) {
        storage_live(@17)
        @17 := transmute<NonNull<u8>, *const ()>(copy (ptr@2))
        storage_live(@18)
        @18 := cast<*mut Slice<u8>, *mut ()>(copy (@15))
        @16 := core::ptr::copy_nonoverlapping::precondition_check(move (@17), move (@18), const (1 : usize), const (1 : usize), copy (count@10))
        storage_dead(@18)
        storage_dead(@17)
    }
    else {
    }
    copy_nonoverlapping(copy (src@8), copy (dst@9), copy (count@10))
    storage_dead(@19)
    storage_dead(count@10)
    storage_dead(dst@9)
    storage_dead(src@8)
    @12 := @TraitClause0::deallocate<'_>(move (self@1), move (ptr@2), move (old_layout@3))
    @0 := Result::Ok { 0: copy (new_ptr@7) }
    return
}

// Full name: core::alloc::Allocator::by_ref
pub fn by_ref<'_0, Self>(@1: &'_0 (Self)) -> &'_0 (Self)
where
    [@TraitClause0]: Allocator<Self>,
    [@TraitClause1]: Sized<Self>,
{
    let @0: &'_ (Self); // return
    let self@1: &'_ (Self); // arg #1

    @0 := copy (self@1)
    return
}

#[lang_item("clone_fn")]
pub fn core::clone::Clone::clone<'_0, Self>(@1: &'_0 (Self)) -> Self
where
    [@TraitClause0]: Clone<Self>,

// Full name: core::clone::Clone::clone_from
pub fn clone_from<'_0, '_1, Self>(@1: &'_0 mut (Self), @2: &'_1 (Self))
where
    [@TraitClause0]: Clone<Self>,
    [@TraitClause1]: Destruct<Self>,
{
    let @0: (); // return
    let self@1: &'_ mut (Self); // arg #1
    let source@2: &'_ (Self); // arg #2
    let @3: Self; // anonymous local

    storage_live(@3)
    @3 := @TraitClause0::clone<'_>(move (source@2))
    drop[Drop<Self>] *(self@1)
    *(self@1) := move (@3)
    storage_dead(@3)
    @0 := ()
    return
}

// Full name: core::intrinsics::size_of_val
pub unsafe fn size_of_val<T>(@1: *const T) -> usize
where
    [@TraitClause0]: MetaSized<T>,
{
    let @0: usize; // return
    let ptr@1: *const T; // arg #1

    undefined_behavior
}

// Full name: core::intrinsics::align_of_val
pub unsafe fn align_of_val<T>(@1: *const T) -> usize
where
    [@TraitClause0]: MetaSized<T>,
{
    let @0: usize; // return
    let ptr@1: *const T; // arg #1

    undefined_behavior
}

// Full name: core::mem::manually_drop::ManuallyDrop
#[lang_item("manually_drop")]
pub struct ManuallyDrop<T>
where
    [@TraitClause0]: MetaSized<T>,
{
  value: T,
}

// Full name: core::num::niche_types::NonZeroUsizeInner
pub struct NonZeroUsizeInner {
  usize,
}

// Full name: core::num::niche_types::{impl Clone for NonZeroUsizeInner}::clone
pub fn {impl Clone for NonZeroUsizeInner}::clone<'_0>(@1: &'_0 (NonZeroUsizeInner)) -> NonZeroUsizeInner
{
    let @0: NonZeroUsizeInner; // return
    let self@1: &'_ (NonZeroUsizeInner); // arg #1

    @0 := copy (*(self@1))
    return
}

pub fn core::num::niche_types::{impl Clone for NonZeroUsizeInner}::clone_from<'_0, '_1>(@1: &'_0 mut (NonZeroUsizeInner), @2: &'_1 (NonZeroUsizeInner))
where
    [@TraitClause0]: Destruct<NonZeroUsizeInner>,
{
    let @0: (); // return
    let self@1: &'_ mut (NonZeroUsizeInner); // arg #1
    let source@2: &'_ (NonZeroUsizeInner); // arg #2
    let @3: NonZeroUsizeInner; // anonymous local

    storage_live(@3)
    @3 := {impl Clone for NonZeroUsizeInner}::clone<'_>(move (source@2))
    drop[Drop<NonZeroUsizeInner>] *(self@1)
    *(self@1) := move (@3)
    storage_dead(@3)
    @0 := ()
    return
}

// Full name: core::num::niche_types::{impl Clone for NonZeroUsizeInner}
impl Clone for NonZeroUsizeInner {
    parent_clause0 = Sized<NonZeroUsizeInner>
    fn clone<'_0> = {impl Clone for NonZeroUsizeInner}::clone<'_0_0>
    fn clone_from<'_0, '_1, [@TraitClause0]: Destruct<NonZeroUsizeInner>> = core::num::niche_types::{impl Clone for NonZeroUsizeInner}::clone_from<'_0_0, '_0_1>[@TraitClause0_0]
    non-dyn-compatible
}

// Full name: core::num::niche_types::{impl Copy for NonZeroUsizeInner}
impl Copy for NonZeroUsizeInner {
    parent_clause0 = MetaSized<NonZeroUsizeInner>
    parent_clause1 = {impl Clone for NonZeroUsizeInner}
    non-dyn-compatible
}

// Full name: core::num::nonzero::private::Sealed
pub trait Sealed<Self>
{
    parent_clause0 : [@TraitClause0]: MetaSized<Self>
    vtable: core::num::nonzero::private::Sealed::{vtable}
}

// Full name: core::num::nonzero::ZeroablePrimitive
pub trait ZeroablePrimitive<Self>
{
    parent_clause0 : [@TraitClause0]: Sized<Self>
    parent_clause1 : [@TraitClause1]: Copy<Self>
    parent_clause2 : [@TraitClause2]: Sealed<Self>
    parent_clause3 : [@TraitClause3]: Sized<Self::NonZeroInner>
    parent_clause4 : [@TraitClause4]: Copy<Self::NonZeroInner>
    type NonZeroInner
    non-dyn-compatible
}

// Full name: core::num::nonzero::{impl Sealed for usize}
impl Sealed for usize {
    parent_clause0 = MetaSized<usize>
    vtable: {impl Sealed for usize}::{vtable}
}

// Full name: core::num::nonzero::{impl ZeroablePrimitive for usize}
impl ZeroablePrimitive for usize {
    parent_clause0 = Sized<usize>
    parent_clause1 = {impl Copy for usize}
    parent_clause2 = {impl Sealed for usize}
    parent_clause3 = Sized<NonZeroUsizeInner>
    parent_clause4 = {impl Copy for NonZeroUsizeInner}
    type NonZeroInner = NonZeroUsizeInner
    non-dyn-compatible
}

// Full name: core::num::nonzero::NonZero
#[lang_item("NonZero")]
pub struct NonZero<T>
where
    [@TraitClause0]: Sized<T>,
    [@TraitClause1]: ZeroablePrimitive<T>,
{
  @TraitClause1::NonZeroInner,
}

pub fn core::ops::drop::Drop::drop<'_0, Self>(@1: &'_0 mut (Self))
where
    [@TraitClause0]: Drop<Self>,

// Full name: core::ptr::unique::Unique
#[lang_item("ptr_unique")]
pub struct Unique<T> {
  pointer: NonNull<T>,
  _marker: PhantomData<T>,
}

fn core::ptr::non_null::{NonNull<T>}::new_unchecked::precondition_check(@1: *mut ())
{
    let @0: (); // return
    let ptr@1: *mut (); // arg #1
    let @2: !; // anonymous local
    let @3: Arguments<'_>; // anonymous local
    let pieces@4: &'_ (Array<&'_ (Str), 1 : usize>); // local
    let @5: Array<&'_ (Str), 1 : usize>; // anonymous local
    let @6: usize; // anonymous local
    let @7: &'_ (Slice<&'_ (Str)>); // anonymous local
    let @8: &'_ (Slice<Argument<'_>>); // anonymous local
    let @9: (); // anonymous local
    let @10: &'_ (Array<Argument<'_>, 0 : usize>); // anonymous local
    let @11: Array<Argument<'_>, 0 : usize>; // anonymous local
    let @12: (); // anonymous local
    let @13: Option<&'_ (Slice<Placeholder>)>[Sized<&'_ (Slice<Placeholder>)>]; // anonymous local

    storage_live(@2)
    storage_live(pieces@4)
    storage_live(@10)
    storage_live(@11)
    storage_live(@13)
    storage_live(@6)
    @6 := transmute<*mut (), usize>(copy (ptr@1))
    switch move (@6) {
        0 : usize => {
        },
        _ => {
            storage_dead(@6)
            @0 := ()
            return
        },
    }
    @11 := []
    storage_live(@12)
    @12 := ()
    @10 := &(@11, move (@12))
    storage_dead(@6)
    storage_live(@3)
    storage_live(@5)
    @5 := [const ("unsafe precondition(s) violated: NonNull::new_unchecked requires that the pointer is non-null\n\nThis indicates a bug in the program. This Undefined Behavior check is optional, and cannot be relied on for safety.")]
    storage_live(@9)
    @9 := ()
    pieces@4 := &(@5, move (@9))
    storage_live(@7)
    @7 := @ArrayToSliceShared<'_, &'_ (Str), 1 : usize>(copy (pieces@4))
    storage_live(@8)
    @8 := @ArrayToSliceShared<'_, Argument<'_>, 0 : usize>(move (@10))
    @13 := Option::None {  }
    @3 := Arguments { pieces: move (@7), fmt: move (@13), args: move (@8) }
    storage_dead(@8)
    storage_dead(@7)
    @2 := panic_nounwind_fmt<'_>(move (@3), const (false))
}

fn core::hint::assert_unchecked::precondition_check(@1: bool)
{
    let @0: (); // return
    let cond@1: bool; // arg #1
    let @2: !; // anonymous local
    let @3: Arguments<'_>; // anonymous local
    let pieces@4: &'_ (Array<&'_ (Str), 1 : usize>); // local
    let @5: Array<&'_ (Str), 1 : usize>; // anonymous local
    let @6: &'_ (Slice<&'_ (Str)>); // anonymous local
    let @7: &'_ (Slice<Argument<'_>>); // anonymous local
    let @8: (); // anonymous local
    let @9: &'_ (Array<Argument<'_>, 0 : usize>); // anonymous local
    let @10: Array<Argument<'_>, 0 : usize>; // anonymous local
    let @11: (); // anonymous local
    let @12: Option<&'_ (Slice<Placeholder>)>[Sized<&'_ (Slice<Placeholder>)>]; // anonymous local

    storage_live(@2)
    storage_live(@3)
    storage_live(pieces@4)
    storage_live(@5)
    storage_live(@6)
    storage_live(@7)
    storage_live(@8)
    storage_live(@9)
    storage_live(@10)
    storage_live(@11)
    storage_live(@12)
    if copy (cond@1) {
    }
    else {
        @10 := []
        storage_live(@11)
        @11 := ()
        @9 := &(@10, move (@11))
        storage_live(@3)
        storage_live(@5)
        @5 := [const ("unsafe precondition(s) violated: hint::assert_unchecked must never be called when the condition is false\n\nThis indicates a bug in the program. This Undefined Behavior check is optional, and cannot be relied on for safety.")]
        storage_live(@8)
        @8 := ()
        pieces@4 := &(@5, move (@8))
        storage_live(@6)
        @6 := @ArrayToSliceShared<'_, &'_ (Str), 1 : usize>(copy (pieces@4))
        storage_live(@7)
        @7 := @ArrayToSliceShared<'_, Argument<'_>, 0 : usize>(move (@9))
        @12 := Option::None {  }
        @3 := Arguments { pieces: move (@6), fmt: move (@12), args: move (@7) }
        storage_dead(@7)
        storage_dead(@6)
        @2 := panic_nounwind_fmt<'_>(move (@3), const (false))
    }
    @0 := ()
    return
}

fn core::alloc::layout::{Layout}::from_size_align_unchecked::precondition_check(@1: usize, @2: usize)
{
    let @0: (); // return
    let size@1: usize; // arg #1
    let align@2: usize; // arg #2
    let @3: bool; // anonymous local
    let @4: !; // anonymous local
    let @5: Arguments<'_>; // anonymous local
    let pieces@6: &'_ (Array<&'_ (Str), 1 : usize>); // local
    let @7: Array<&'_ (Str), 1 : usize>; // anonymous local
    let @8: &'_ (Slice<&'_ (Str)>); // anonymous local
    let @9: &'_ (Slice<Argument<'_>>); // anonymous local
    let @10: (); // anonymous local
    let @11: &'_ (Array<Argument<'_>, 0 : usize>); // anonymous local
    let @12: Array<Argument<'_>, 0 : usize>; // anonymous local
    let @13: (); // anonymous local
    let @14: Option<&'_ (Slice<Placeholder>)>[Sized<&'_ (Slice<Placeholder>)>]; // anonymous local

    storage_live(@4)
    storage_live(@5)
    storage_live(pieces@6)
    storage_live(@7)
    storage_live(@8)
    storage_live(@9)
    storage_live(@10)
    storage_live(@11)
    storage_live(@12)
    storage_live(@13)
    storage_live(@14)
    storage_live(@3)
    @3 := is_size_align_valid(move (size@1), move (align@2))
    if move (@3) {
    }
    else {
        @12 := []
        storage_live(@13)
        @13 := ()
        @11 := &(@12, move (@13))
        storage_live(@5)
        storage_live(@7)
        @7 := [const ("unsafe precondition(s) violated: Layout::from_size_align_unchecked requires that align is a power of 2 and the rounded-up allocation size does not exceed isize::MAX\n\nThis indicates a bug in the program. This Undefined Behavior check is optional, and cannot be relied on for safety.")]
        storage_live(@10)
        @10 := ()
        pieces@6 := &(@7, move (@10))
        storage_live(@8)
        @8 := @ArrayToSliceShared<'_, &'_ (Str), 1 : usize>(copy (pieces@6))
        storage_live(@9)
        @9 := @ArrayToSliceShared<'_, Argument<'_>, 0 : usize>(move (@11))
        @14 := Option::None {  }
        @5 := Arguments { pieces: move (@8), fmt: move (@14), args: move (@9) }
        storage_dead(@9)
        storage_dead(@8)
        @4 := panic_nounwind_fmt<'_>(move (@5), const (false))
    }
    storage_dead(@3)
    @0 := ()
    return
}

// Full name: alloc::alloc::__rust_alloc
unsafe fn __rust_alloc(@1: usize, @2: usize) -> *mut u8

// Full name: alloc::alloc::__rust_dealloc
unsafe fn __rust_dealloc(@1: *mut u8, @2: usize, @3: usize)

// Full name: alloc::alloc::__rust_realloc
unsafe fn __rust_realloc(@1: *mut u8, @2: usize, @3: usize, @4: usize) -> *mut u8

// Full name: alloc::alloc::__rust_alloc_zeroed
unsafe fn __rust_alloc_zeroed(@1: usize, @2: usize) -> *mut u8

// Full name: alloc::alloc::__rust_no_alloc_shim_is_unstable_v2
unsafe fn __rust_no_alloc_shim_is_unstable_v2()

// Full name: alloc::alloc::Global
#[lang_item("global_alloc_ty")]
pub struct Global {}

// Full name: alloc::alloc::{Global}::alloc_impl
fn alloc_impl<'_0>(@1: &'_0 (Global), @2: Layout, @3: bool) -> Result<NonNull<Slice<u8>>, AllocError>[Sized<NonNull<Slice<u8>>>, Sized<AllocError>]
{
    let @0: Result<NonNull<Slice<u8>>, AllocError>[Sized<NonNull<Slice<u8>>>, Sized<AllocError>]; // return
    let self@1: &'_ (Global); // arg #1
    let layout@2: Layout; // arg #2
    let zeroed@3: bool; // arg #3
    let size@4: usize; // local
    let self@5: &'_ (Layout); // local
    let @6: NonNull<Slice<u8>>; // anonymous local
    let data@7: NonNull<u8>; // local
    let self@8: &'_ (Layout); // local
    let raw_ptr@9: *mut u8; // local
    let layout@10: Layout; // local
    let layout@11: Layout; // local
    let @12: ControlFlow<Result<Infallible, AllocError>[Sized<Infallible>, Sized<AllocError>], NonNull<u8>>[Sized<Result<Infallible, AllocError>[Sized<Infallible>, Sized<AllocError>]>, Sized<NonNull<u8>>]; // anonymous local
    let self@13: Result<NonNull<u8>, AllocError>[Sized<NonNull<u8>>, Sized<AllocError>]; // local
    let self@14: Option<NonNull<u8>>[Sized<NonNull<u8>>]; // local
    let ptr@15: *mut u8; // local
    let ptr@16: NonNull<u8>; // local
    let @17: NonNull<Slice<u8>>; // anonymous local
    let @18: NonZero<usize>[Sized<usize>, {impl ZeroablePrimitive for usize}]; // anonymous local
    let @19: Alignment; // anonymous local
    let @20: *const u8; // anonymous local
    let ptr@21: *mut Slice<u8>; // local
    let data@22: *mut u8; // local
    let @23: (); // anonymous local
    let @24: *mut (); // anonymous local
    let @25: *const Slice<u8>; // anonymous local
    let @26: bool; // anonymous local
    let @27: (); // anonymous local
    let self@28: &'_ (Layout); // local
    let @29: usize; // anonymous local
    let self@30: &'_ (Layout); // local
    let @31: Alignment; // anonymous local
    let @32: AlignmentEnum; // anonymous local
    let @33: u64; // anonymous local
    let @34: bool; // anonymous local
    let @35: bool; // anonymous local
    let @36: bool; // anonymous local
    let @37: (); // anonymous local
    let self@38: &'_ (Layout); // local
    let @39: usize; // anonymous local
    let self@40: &'_ (Layout); // local
    let @41: Alignment; // anonymous local
    let @42: AlignmentEnum; // anonymous local
    let @43: u64; // anonymous local
    let @44: bool; // anonymous local
    let @45: bool; // anonymous local
    let @46: bool; // anonymous local
    let @47: NonNull<u8>; // anonymous local
    let @48: *const u8; // anonymous local
    let @49: usize; // anonymous local
    let @50: (); // anonymous local
    let @51: *mut (); // anonymous local
    let @52: bool; // anonymous local
    let v@53: NonNull<u8>; // local
    let v@54: NonNull<u8>; // local
    let ptr@55: *mut Slice<u8>; // local
    let data@56: *mut u8; // local
    let @57: (); // anonymous local
    let @58: *mut (); // anonymous local
    let @59: *const Slice<u8>; // anonymous local
    let @60: bool; // anonymous local
    let @61: (); // anonymous local
    let @62: (); // anonymous local
    let @63: (); // anonymous local
    let @64: (); // anonymous local
    let @65: (); // anonymous local
    let @66: (); // anonymous local
    let @67: Option<NonNull<u8>>[Sized<NonNull<u8>>]; // anonymous local
    let @68: AllocError; // anonymous local
    let @69: Result<NonNull<u8>, AllocError>[Sized<NonNull<u8>>, Sized<AllocError>]; // anonymous local
    let @70: AllocError; // anonymous local
    let @71: Result<NonNull<Slice<u8>>, AllocError>[Sized<NonNull<Slice<u8>>>, Sized<AllocError>]; // anonymous local

    storage_live(size@4)
    storage_live(raw_ptr@9)
    storage_live(layout@10)
    storage_live(layout@11)
    storage_live(@12)
    storage_live(self@13)
    storage_live(self@14)
    storage_live(ptr@15)
    storage_live(ptr@16)
    storage_live(@17)
    storage_live(@18)
    storage_live(@23)
    storage_live(@24)
    storage_live(@27)
    storage_live(self@28)
    storage_live(@29)
    storage_live(self@30)
    storage_live(@31)
    storage_live(@32)
    storage_live(@33)
    storage_live(@34)
    storage_live(@35)
    storage_live(@36)
    storage_live(@37)
    storage_live(self@38)
    storage_live(@39)
    storage_live(self@40)
    storage_live(@41)
    storage_live(@42)
    storage_live(@43)
    storage_live(@44)
    storage_live(@45)
    storage_live(@46)
    storage_live(@47)
    storage_live(@48)
    storage_live(@49)
    storage_live(@50)
    storage_live(@51)
    storage_live(@52)
    storage_live(v@53)
    storage_live(v@54)
    storage_live(ptr@55)
    storage_live(data@56)
    storage_live(@57)
    storage_live(@58)
    storage_live(@59)
    storage_live(@60)
    storage_live(@63)
    storage_live(@64)
    storage_live(@65)
    storage_live(@66)
    storage_live(@67)
    storage_live(@68)
    storage_live(@69)
    storage_live(@70)
    storage_live(@71)
    storage_live(self@5)
    storage_live(@61)
    @61 := ()
    self@5 := &(layout@2, move (@61))
    size@4 := copy ((layout@2).size)
    storage_dead(self@5)
    switch copy (size@4) {
        0 : usize => {
        },
        _ => {
            storage_live(raw_ptr@9)
            if copy (zeroed@3) {
                storage_live(layout@10)
                layout@10 := copy (layout@2)
                @27 := __rust_no_alloc_shim_is_unstable_v2()
                storage_live(self@28)
                storage_live(@64)
                @64 := ()
                self@28 := &(layout@10, move (@64))
                storage_dead(self@28)
                storage_live(@29)
                storage_live(self@30)
                storage_live(@63)
                @63 := ()
                self@30 := &(layout@10, move (@63))
                storage_live(@31)
                @31 := copy ((layout@2).align)
                storage_live(@33)
                storage_live(@34)
                storage_live(@35)
                storage_live(@36)
                storage_live(@32)
                @32 := copy ((@31).0)
                @33 := @discriminant(@32)
                @34 := copy (@33) >= const (1 : u64)
                @35 := copy (@33) <= const (9223372036854775808 : u64)
                @36 := move (@34) & move (@35)
                assert(move (@36) == true)
                @29 := cast<u64, usize>(copy (@33))
                storage_dead(@32)
                storage_dead(@36)
                storage_dead(@35)
                storage_dead(@34)
                storage_dead(@33)
                storage_dead(@31)
                storage_dead(self@30)
                raw_ptr@9 := __rust_alloc_zeroed(copy (size@4), move (@29))
                storage_dead(@29)
                storage_dead(layout@10)
            }
            else {
                storage_live(layout@11)
                layout@11 := copy (layout@2)
                @37 := __rust_no_alloc_shim_is_unstable_v2()
                storage_live(self@38)
                storage_live(@66)
                @66 := ()
                self@38 := &(layout@11, move (@66))
                storage_dead(self@38)
                storage_live(@39)
                storage_live(self@40)
                storage_live(@65)
                @65 := ()
                self@40 := &(layout@11, move (@65))
                storage_live(@41)
                @41 := copy ((layout@2).align)
                storage_live(@43)
                storage_live(@44)
                storage_live(@45)
                storage_live(@46)
                storage_live(@42)
                @42 := copy ((@41).0)
                @43 := @discriminant(@42)
                @44 := copy (@43) >= const (1 : u64)
                @45 := copy (@43) <= const (9223372036854775808 : u64)
                @46 := move (@44) & move (@45)
                assert(move (@46) == true)
                @39 := cast<u64, usize>(copy (@43))
                storage_dead(@42)
                storage_dead(@46)
                storage_dead(@45)
                storage_dead(@44)
                storage_dead(@43)
                storage_dead(@41)
                storage_dead(self@40)
                raw_ptr@9 := __rust_alloc(copy (size@4), move (@39))
                storage_dead(@39)
                storage_dead(layout@11)
            }
            storage_live(@12)
            storage_live(self@13)
            storage_live(self@14)
            ptr@15 := copy (raw_ptr@9)
            @48 := cast<*mut u8, *const u8>(copy (ptr@15))
            storage_live(@49)
            @49 := transmute<*mut u8, usize>(copy (ptr@15))
            switch move (@49) {
                0 : usize => {
                },
                _ => {
                    storage_dead(@49)
                    storage_live(@47)
                    storage_live(@52)
                    @52 := ub_checks<bool>
                    if copy (@52) {
                        storage_live(@51)
                        @51 := cast<*mut u8, *mut ()>(copy (ptr@15))
                        @50 := core::ptr::non_null::{NonNull<T>}::new_unchecked::precondition_check(move (@51))
                        storage_dead(@51)
                    }
                    else {
                    }
                    @47 := NonNull { pointer: copy (@48) }
                    storage_dead(@52)
                    self@14 := Option::Some { 0: move (@47) }
                    storage_dead(@47)
                    storage_live(v@53)
                    v@53 := move ((self@14 as variant Option::Some).0)
                    self@13 := Result::Ok { 0: copy (v@53) }
                    storage_dead(v@53)
                    storage_dead(self@14)
                    storage_live(v@54)
                    v@54 := move ((self@13 as variant Result::Ok).0)
                    @12 := ControlFlow::Continue { 0: copy (v@54) }
                    storage_dead(v@54)
                    storage_dead(self@13)
                    ptr@16 := copy ((@12 as variant ControlFlow::Continue).0)
                    storage_dead(@12)
                    storage_live(@17)
                    storage_live(ptr@55)
                    storage_live(data@56)
                    data@56 := transmute<NonNull<u8>, *mut u8>(copy (ptr@16))
                    ptr@55 := @PtrFromPartsMut<'_, Slice<u8>>(copy (data@56), copy (size@4))
                    storage_dead(data@56)
                    storage_live(@59)
                    storage_live(@60)
                    @60 := ub_checks<bool>
                    if copy (@60) {
                        storage_live(@58)
                        @58 := transmute<NonNull<u8>, *mut ()>(copy (ptr@16))
                        @57 := core::ptr::non_null::{NonNull<T>}::new_unchecked::precondition_check(move (@58))
                        storage_dead(@58)
                    }
                    else {
                    }
                    @59 := cast<*mut Slice<u8>, *const Slice<u8>>(copy (ptr@55))
                    @17 := NonNull { pointer: copy (@59) }
                    storage_dead(@60)
                    storage_dead(@59)
                    storage_dead(ptr@55)
                    @0 := Result::Ok { 0: move (@17) }
                    storage_dead(@17)
                    storage_dead(raw_ptr@9)
                    return
                },
            }
            storage_dead(@49)
            @67 := Option::None {  }
            self@14 := move (@67)
            storage_live(v@53)
            @68 := AllocError {  }
            @69 := Result::Err { 0: move (@68) }
            self@13 := move (@69)
            storage_dead(v@53)
            storage_dead(self@14)
            storage_live(v@54)
            storage_dead(v@54)
            storage_dead(self@13)
            @70 := AllocError {  }
            @71 := Result::Err { 0: move (@70) }
            @0 := move (@71)
            storage_dead(@12)
            storage_dead(raw_ptr@9)
            return
        },
    }
    storage_live(@6)
    storage_live(data@7)
    storage_live(self@8)
    storage_live(@62)
    @62 := ()
    self@8 := &(layout@2, move (@62))
    storage_live(@19)
    @19 := copy ((layout@2).align)
    @18 := transmute<Alignment, NonZero<usize>[Sized<usize>, {impl ZeroablePrimitive for usize}]>(copy (@19))
    storage_dead(@19)
    storage_live(@20)
    @20 := transmute<NonZero<usize>[Sized<usize>, {impl ZeroablePrimitive for usize}], *const u8>(copy (@18))
    data@7 := NonNull { pointer: copy (@20) }
    storage_dead(@20)
    storage_dead(self@8)
    storage_live(ptr@21)
    storage_live(data@22)
    data@22 := transmute<NonZero<usize>[Sized<usize>, {impl ZeroablePrimitive for usize}], *mut u8>(copy (@18))
    ptr@21 := @PtrFromPartsMut<'_, Slice<u8>>(copy (data@22), const (0 : usize))
    storage_dead(data@22)
    storage_live(@25)
    storage_live(@26)
    @26 := ub_checks<bool>
    if copy (@26) {
        storage_live(@24)
        @24 := transmute<NonZero<usize>[Sized<usize>, {impl ZeroablePrimitive for usize}], *mut ()>(copy (@18))
        @23 := core::ptr::non_null::{NonNull<T>}::new_unchecked::precondition_check(move (@24))
        storage_dead(@24)
    }
    else {
    }
    @25 := cast<*mut Slice<u8>, *const Slice<u8>>(copy (ptr@21))
    @6 := NonNull { pointer: copy (@25) }
    storage_dead(@26)
    storage_dead(@25)
    storage_dead(ptr@21)
    storage_dead(data@7)
    @0 := Result::Ok { 0: move (@6) }
    storage_dead(@6)
    return
}

// Full name: alloc::alloc::{Global}::grow_impl
unsafe fn grow_impl<'_0>(@1: &'_0 (Global), @2: NonNull<u8>, @3: Layout, @4: Layout, @5: bool) -> Result<NonNull<Slice<u8>>, AllocError>[Sized<NonNull<Slice<u8>>>, Sized<AllocError>]
{
    let @0: Result<NonNull<Slice<u8>>, AllocError>[Sized<NonNull<Slice<u8>>>, Sized<AllocError>]; // return
    let self@1: &'_ (Global); // arg #1
    let ptr@2: NonNull<u8>; // arg #2
    let old_layout@3: Layout; // arg #3
    let new_layout@4: Layout; // arg #4
    let zeroed@5: bool; // arg #5
    let old_size@6: usize; // local
    let self@7: &'_ (Layout); // local
    let old_size@8: &'_ (usize); // local
    let @9: bool; // anonymous local
    let @10: usize; // anonymous local
    let self@11: &'_ (Layout); // local
    let @12: usize; // anonymous local
    let self@13: &'_ (Layout); // local
    let new_size@14: usize; // local
    let self@15: &'_ (Layout); // local
    let cond@16: bool; // local
    let self@17: &'_ (Layout); // local
    let raw_ptr@18: *mut u8; // local
    let ptr@19: *mut u8; // local
    let self@20: NonNull<u8>; // local
    let layout@21: Layout; // local
    let new_size@22: usize; // local
    let @23: ControlFlow<Result<Infallible, AllocError>[Sized<Infallible>, Sized<AllocError>], NonNull<u8>>[Sized<Result<Infallible, AllocError>[Sized<Infallible>, Sized<AllocError>]>, Sized<NonNull<u8>>]; // anonymous local
    let self@24: Result<NonNull<u8>, AllocError>[Sized<NonNull<u8>>, Sized<AllocError>]; // local
    let self@25: Option<NonNull<u8>>[Sized<NonNull<u8>>]; // local
    let ptr@26: *mut u8; // local
    let ptr@27: NonNull<u8>; // local
    let @28: (); // anonymous local
    let self@29: *mut u8; // local
    let self@30: *mut u8; // local
    let count@31: usize; // local
    let @32: NonNull<Slice<u8>>; // anonymous local
    let @33: ControlFlow<Result<Infallible, AllocError>[Sized<Infallible>, Sized<AllocError>], NonNull<Slice<u8>>>[Sized<Result<Infallible, AllocError>[Sized<Infallible>, Sized<AllocError>]>, Sized<NonNull<Slice<u8>>>]; // anonymous local
    let self@34: Result<NonNull<Slice<u8>>, AllocError>[Sized<NonNull<Slice<u8>>>, Sized<AllocError>]; // local
    let new_ptr@35: NonNull<Slice<u8>>; // local
    let src@36: *const u8; // local
    let ptr@37: *mut u8; // local
    let dst@38: *mut u8; // local
    let @39: (); // anonymous local
    let layout@40: Layout; // local
    let @41: Alignment; // anonymous local
    let @42: AlignmentEnum; // anonymous local
    let @43: u64; // anonymous local
    let @44: bool; // anonymous local
    let @45: bool; // anonymous local
    let @46: bool; // anonymous local
    let @47: Alignment; // anonymous local
    let @48: AlignmentEnum; // anonymous local
    let @49: u64; // anonymous local
    let @50: bool; // anonymous local
    let @51: bool; // anonymous local
    let @52: bool; // anonymous local
    let @53: (); // anonymous local
    let @54: bool; // anonymous local
<<<<<<< HEAD
    let @55: bool; // anonymous local
    let @56: bool; // anonymous local
    let @57: (); // anonymous local
    let @58: bool; // anonymous local
    let self@59: &'_ (Layout); // local
    let self@60: &'_ (Layout); // local
    let @61: NonNull<u8>; // anonymous local
    let @62: *const u8; // anonymous local
    let @63: usize; // anonymous local
    let @64: (); // anonymous local
    let @65: *mut (); // anonymous local
    let @66: isize; // anonymous local
    let v@67: NonNull<u8>; // local
    let @68: isize; // anonymous local
    let v@69: NonNull<u8>; // local
    let @70: (); // anonymous local
    let @71: *const (); // anonymous local
    let @72: bool; // anonymous local
    let ptr@73: *mut Slice<u8>; // local
    let data@74: *mut u8; // local
    let @75: (); // anonymous local
    let @76: *mut (); // anonymous local
    let @77: *const Slice<u8>; // anonymous local
    let @78: isize; // anonymous local
    let v@79: NonNull<Slice<u8>>; // local
    let @80: *mut Slice<u8>; // anonymous local
    let @81: (); // anonymous local
    let @82: *const (); // anonymous local
    let @83: *mut (); // anonymous local
    let @84: bool; // anonymous local
    let self@85: &'_ (Layout); // local
    let layout@86: Layout; // local
    let self@87: &'_ (Layout); // local
    let self@88: &'_ (Layout); // local
    let @89: (); // anonymous local
    let @90: (); // anonymous local
    let @91: (); // anonymous local
    let @92: (); // anonymous local
    let @93: (); // anonymous local
    let @94: (); // anonymous local
    let @95: (); // anonymous local
    let @96: (); // anonymous local
    let @97: (); // anonymous local
    let @98: (); // anonymous local
    let @99: (); // anonymous local
    let @100: (); // anonymous local
    let @101: (); // anonymous local
    let @102: AllocError; // anonymous local
    let @103: Result<NonNull<Slice<u8>>, AllocError>[Sized<NonNull<Slice<u8>>>, Sized<AllocError>]; // anonymous local
    let @104: Option<NonNull<u8>>[Sized<NonNull<u8>>]; // anonymous local
    let @105: AllocError; // anonymous local
    let @106: Result<NonNull<u8>, AllocError>[Sized<NonNull<u8>>, Sized<AllocError>]; // anonymous local
    let @107: AllocError; // anonymous local
    let @108: Result<NonNull<Slice<u8>>, AllocError>[Sized<NonNull<Slice<u8>>>, Sized<AllocError>]; // anonymous local

    storage_live(@6)
=======
    let self@55: &'_ (Layout); // local
    let self@56: &'_ (Layout); // local
    let @57: NonNull<u8>; // anonymous local
    let @58: *const u8; // anonymous local
    let @59: usize; // anonymous local
    let @60: (); // anonymous local
    let @61: *mut (); // anonymous local
    let @62: isize; // anonymous local
    let v@63: NonNull<u8>; // local
    let @64: isize; // anonymous local
    let v@65: NonNull<u8>; // local
    let @66: (); // anonymous local
    let @67: *const (); // anonymous local
    let @68: bool; // anonymous local
    let ptr@69: *mut Slice<u8>; // local
    let data@70: *mut u8; // local
    let @71: (); // anonymous local
    let @72: *mut (); // anonymous local
    let @73: *const Slice<u8>; // anonymous local
    let @74: isize; // anonymous local
    let v@75: NonNull<Slice<u8>>; // local
    let @76: *mut Slice<u8>; // anonymous local
    let @77: (); // anonymous local
    let @78: *const (); // anonymous local
    let @79: *mut (); // anonymous local
    let @80: bool; // anonymous local
    let self@81: &'_ (Layout); // local
    let layout@82: Layout; // local
    let self@83: &'_ (Layout); // local
    let self@84: &'_ (Layout); // local
    let @85: AllocError; // anonymous local
    let @86: Result<NonNull<Slice<u8>>, AllocError>[Sized<NonNull<Slice<u8>>>, Sized<AllocError>]; // anonymous local
    let @87: Option<NonNull<u8>>[Sized<NonNull<u8>>]; // anonymous local
    let @88: AllocError; // anonymous local
    let @89: Result<NonNull<u8>, AllocError>[Sized<NonNull<u8>>, Sized<AllocError>]; // anonymous local
    let @90: AllocError; // anonymous local
    let @91: Result<NonNull<Slice<u8>>, AllocError>[Sized<NonNull<Slice<u8>>>, Sized<AllocError>]; // anonymous local

    storage_live(old_size@6)
>>>>>>> d0329435
    storage_live(old_size@8)
    storage_live(@9)
    storage_live(@10)
    storage_live(self@11)
    storage_live(@12)
    storage_live(self@13)
    storage_live(new_size@14)
    storage_live(self@15)
    storage_live(cond@16)
    storage_live(self@17)
    storage_live(raw_ptr@18)
    storage_live(ptr@19)
    storage_live(self@20)
    storage_live(layout@21)
    storage_live(new_size@22)
    storage_live(@23)
    storage_live(self@24)
    storage_live(self@25)
    storage_live(ptr@26)
    storage_live(ptr@27)
    storage_live(@28)
    storage_live(self@29)
    storage_live(self@30)
    storage_live(count@31)
    storage_live(@32)
    storage_live(@33)
    storage_live(self@34)
    storage_live(new_ptr@35)
    storage_live(src@36)
    storage_live(ptr@37)
    storage_live(dst@38)
    storage_live(@39)
    storage_live(layout@40)
    storage_live(@41)
    storage_live(@42)
    storage_live(@43)
    storage_live(@44)
    storage_live(@45)
    storage_live(@46)
    storage_live(@47)
    storage_live(@48)
    storage_live(@49)
    storage_live(@50)
    storage_live(@51)
    storage_live(@52)
    storage_live(@53)
    storage_live(@54)
    storage_live(self@55)
    storage_live(self@56)
    storage_live(@57)
    storage_live(@58)
    storage_live(@59)
    storage_live(@60)
    storage_live(@61)
    storage_live(@62)
    storage_live(v@63)
    storage_live(@64)
    storage_live(v@65)
    storage_live(@66)
    storage_live(@67)
    storage_live(@68)
    storage_live(ptr@69)
    storage_live(data@70)
    storage_live(@71)
    storage_live(@72)
    storage_live(@73)
    storage_live(@74)
    storage_live(v@75)
    storage_live(@76)
    storage_live(@77)
    storage_live(@78)
    storage_live(@79)
    storage_live(@80)
<<<<<<< HEAD
    storage_live(@81)
    storage_live(@82)
    storage_live(@83)
    storage_live(@84)
    storage_live(self@85)
    storage_live(layout@86)
    storage_live(self@87)
    storage_live(self@88)
    storage_live(@90)
    storage_live(@91)
    storage_live(@92)
    storage_live(@93)
    storage_live(@94)
    storage_live(@95)
    storage_live(@96)
    storage_live(@97)
    storage_live(@98)
    storage_live(@99)
    storage_live(@100)
    storage_live(@101)
    storage_live(@102)
    storage_live(@103)
    storage_live(@104)
    storage_live(@105)
    storage_live(@106)
    storage_live(@107)
    storage_live(@108)
    storage_live(self@7)
    storage_live(@89)
    @89 := ()
    self@7 := &(old_layout@3, move (@89))
    @6 := copy ((old_layout@3).size)
=======
    storage_live(self@81)
    storage_live(layout@82)
    storage_live(self@83)
    storage_live(self@84)
    storage_live(@85)
    storage_live(@86)
    storage_live(@87)
    storage_live(@88)
    storage_live(@89)
    storage_live(@90)
    storage_live(@91)
    storage_live(self@7)
    self@7 := &old_layout@3
    old_size@6 := copy ((old_layout@3).size)
>>>>>>> d0329435
    storage_dead(self@7)
    switch copy (old_size@6) {
        0 : usize => {
        },
        _ => {
<<<<<<< HEAD
            storage_live(old_size@9)
            storage_live(@92)
            @92 := ()
            old_size@9 := &(@6, move (@92))
            storage_live(@10)
            storage_live(self@12)
            storage_live(@91)
            @91 := ()
            self@12 := &(old_layout@3, move (@91))
            @45 := copy ((old_layout@3).align)
            @46 := copy ((@45).0)
            @47 := @discriminant(@46)
            @48 := copy (@47) >= const (1 : u64)
            @49 := copy (@47) <= const (9223372036854775808 : u64)
            @50 := copy (@48) & copy (@49)
            assert(copy (@50) == true)
            @11 := cast<u64, usize>(copy (@47))
            storage_dead(self@12)
            storage_live(@13)
            storage_live(self@14)
            storage_live(@90)
            @90 := ()
            self@14 := &(new_layout@4, move (@90))
=======
            storage_live(old_size@8)
            old_size@8 := &old_size@6
            storage_live(@9)
            storage_live(self@11)
            self@11 := &old_layout@3
            @41 := copy ((old_layout@3).align)
            @42 := copy ((@41).0)
            @43 := @discriminant(@42)
            @44 := copy (@43) >= const (1 : u64)
            @45 := copy (@43) <= const (9223372036854775808 : u64)
            @46 := copy (@44) & copy (@45)
            assert(copy (@46) == true)
            @10 := cast<u64, usize>(copy (@43))
            storage_dead(self@11)
            storage_live(@12)
            storage_live(self@13)
            self@13 := &new_layout@4
            storage_live(@47)
            @47 := copy ((new_layout@4).align)
            storage_live(@49)
            storage_live(@50)
>>>>>>> d0329435
            storage_live(@51)
            storage_live(@52)
            storage_live(@48)
            @48 := copy ((@47).0)
            @49 := @discriminant(@48)
            @50 := copy (@49) >= const (1 : u64)
            @51 := copy (@49) <= const (9223372036854775808 : u64)
            @52 := move (@50) & move (@51)
            assert(move (@52) == true)
            @12 := cast<u64, usize>(copy (@49))
            storage_dead(@48)
            storage_dead(@52)
            storage_dead(@51)
            storage_dead(@50)
            storage_dead(@49)
            storage_dead(@47)
            storage_dead(self@13)
            @9 := copy (@10) == move (@12)
            if move (@9) {
            }
            else {
                storage_dead(@12)
                storage_dead(@9)
                storage_dead(old_size@8)
                storage_live(@33)
                storage_live(self@34)
                self@34 := alloc_impl<'_>(move (self@1), copy (new_layout@4), move (zeroed@5))
                storage_live(@74)
                storage_live(v@75)
                match self@34 {
                    Result::Ok => {
                    },
                    Result::Err => {
<<<<<<< HEAD
                        storage_dead(v@79)
                        storage_dead(@78)
                        storage_dead(self@37)
                        @102 := AllocError {  }
                        @103 := Result::Err { 0: move (@102) }
                        @0 := move (@103)
                        storage_dead(@36)
                        storage_dead(old_size@35)
=======
                        storage_dead(v@75)
                        storage_dead(@74)
                        storage_dead(self@34)
                        @85 := AllocError {  }
                        @86 := Result::Err { 0: move (@85) }
                        @0 := move (@86)
                        storage_dead(@33)
>>>>>>> d0329435
                        return
                    },
                }
                v@75 := move ((self@34 as variant Result::Ok).0)
                @33 := ControlFlow::Continue { 0: copy (v@75) }
                storage_dead(v@75)
                storage_dead(@74)
                storage_dead(self@34)
                new_ptr@35 := copy ((@33 as variant ControlFlow::Continue).0)
                storage_dead(@33)
                storage_live(src@36)
                ptr@37 := transmute<NonNull<u8>, *mut u8>(copy (ptr@2))
                src@36 := transmute<NonNull<u8>, *const u8>(copy (ptr@2))
                storage_live(dst@38)
                @76 := transmute<NonNull<Slice<u8>>, *mut Slice<u8>>(copy (new_ptr@35))
                dst@38 := cast<*mut Slice<u8>, *mut u8>(copy (@76))
                storage_live(@80)
                @80 := ub_checks<bool>
                if copy (@80) {
                    storage_live(@78)
                    @78 := transmute<NonNull<u8>, *const ()>(copy (ptr@2))
                    storage_live(@79)
                    @79 := cast<*mut Slice<u8>, *mut ()>(copy (@76))
                    @77 := core::ptr::copy_nonoverlapping::precondition_check(move (@78), move (@79), const (1 : usize), const (1 : usize), copy (old_size@6))
                    storage_dead(@79)
                    storage_dead(@78)
                }
                else {
                }
<<<<<<< HEAD
                copy_nonoverlapping(copy (src@39), copy (dst@41), copy (@6))
                storage_dead(@84)
                storage_dead(count@42)
                storage_dead(dst@41)
                storage_dead(src@39)
                storage_live(layout@44)
                layout@44 := copy (old_layout@3)
                storage_live(self@85)
                storage_live(@99)
                @99 := ()
                self@85 := &(layout@44, move (@99))
                storage_dead(self@85)
                switch copy (@6) {
                    0 : usize => {
                    },
                    _ => {
                        storage_live(layout@86)
                        layout@86 := copy (old_layout@3)
                        storage_live(self@87)
                        storage_live(@101)
                        @101 := ()
                        self@87 := &(layout@86, move (@101))
                        storage_dead(self@87)
                        storage_live(self@88)
                        storage_live(@100)
                        @100 := ()
                        self@88 := &(layout@86, move (@100))
                        assert(copy (@50) == true)
                        storage_dead(self@88)
                        @43 := __rust_dealloc(move (ptr@40), copy (@6), move (@11))
                        storage_dead(layout@86)
=======
                copy_nonoverlapping(copy (src@36), copy (dst@38), copy (old_size@6))
                storage_dead(@80)
                storage_dead(dst@38)
                storage_dead(src@36)
                storage_live(layout@40)
                layout@40 := copy (old_layout@3)
                storage_live(self@81)
                self@81 := &layout@40
                storage_dead(self@81)
                switch copy (old_size@6) {
                    0 : usize => {
                    },
                    _ => {
                        storage_live(layout@82)
                        layout@82 := copy (old_layout@3)
                        storage_live(self@83)
                        self@83 := &layout@82
                        storage_dead(self@83)
                        storage_live(self@84)
                        self@84 := &layout@82
                        assert(copy (@46) == true)
                        storage_dead(self@84)
                        @39 := __rust_dealloc(move (ptr@37), copy (old_size@6), move (@10))
                        storage_dead(layout@82)
>>>>>>> d0329435
                    },
                }
                storage_dead(layout@40)
                @0 := Result::Ok { 0: copy (new_ptr@35) }
                return
            }
<<<<<<< HEAD
            storage_dead(@13)
            storage_dead(@10)
            storage_live(old_size@8)
            old_size@8 := copy (@6)
            storage_live(self@16)
            storage_live(@94)
            @94 := ()
            self@16 := &(new_layout@4, move (@94))
            new_size@15 := copy ((new_layout@4).size)
            storage_dead(self@16)
            storage_live(cond@17)
            storage_live(self@18)
            storage_live(@93)
            @93 := ()
            self@18 := &(old_layout@3, move (@93))
            storage_dead(self@18)
            cond@17 := copy (new_size@15) >= copy (@6)
            @58 := ub_checks<bool>
            if copy (@58) {
                @57 := core::hint::assert_unchecked::precondition_check(copy (cond@17))
                assert(copy (cond@17) == true)
                storage_dead(cond@17)
                storage_live(ptr@20)
                storage_live(self@21)
                self@21 := copy (ptr@2)
                ptr@20 := transmute<NonNull<u8>, *mut u8>(copy (ptr@2))
                storage_dead(self@21)
                storage_live(layout@22)
                layout@22 := copy (old_layout@3)
                storage_live(new_size@23)
                new_size@23 := copy (new_size@15)
                storage_live(self@59)
                storage_live(@98)
                @98 := ()
                self@59 := &(layout@22, move (@98))
                storage_dead(self@59)
                storage_live(self@60)
                storage_live(@97)
                @97 := ()
                self@60 := &(layout@22, move (@97))
                assert(copy (@50) == true)
                storage_dead(self@60)
                raw_ptr@19 := __rust_realloc(move (ptr@20), copy (@6), move (@11), copy (new_size@15))
                storage_dead(new_size@23)
                storage_dead(layout@22)
                storage_dead(ptr@20)
                storage_live(@24)
=======
            storage_dead(@12)
            storage_dead(@9)
            storage_live(self@15)
            self@15 := &new_layout@4
            new_size@14 := copy ((new_layout@4).size)
            storage_dead(self@15)
            storage_live(cond@16)
            storage_live(self@17)
            self@17 := &old_layout@3
            storage_dead(self@17)
            cond@16 := copy (new_size@14) >= copy (old_size@6)
            @54 := ub_checks<bool>
            if copy (@54) {
                @53 := core::hint::assert_unchecked::precondition_check(copy (cond@16))
                assert(copy (cond@16) == true)
                storage_dead(cond@16)
                storage_live(ptr@19)
                storage_live(self@20)
                self@20 := copy (ptr@2)
                ptr@19 := transmute<NonNull<u8>, *mut u8>(copy (ptr@2))
                storage_dead(self@20)
                storage_live(layout@21)
                layout@21 := copy (old_layout@3)
                storage_live(new_size@22)
                new_size@22 := copy (new_size@14)
                storage_live(self@55)
                self@55 := &layout@21
                storage_dead(self@55)
                storage_live(self@56)
                self@56 := &layout@21
                assert(copy (@46) == true)
                storage_dead(self@56)
                raw_ptr@18 := __rust_realloc(move (ptr@19), copy (old_size@6), move (@10), copy (new_size@14))
                storage_dead(new_size@22)
                storage_dead(layout@21)
                storage_dead(ptr@19)
                storage_live(@23)
                storage_live(self@24)
>>>>>>> d0329435
                storage_live(self@25)
                storage_live(ptr@26)
                ptr@26 := copy (raw_ptr@18)
                @58 := cast<*mut u8, *const u8>(copy (raw_ptr@18))
                storage_live(@59)
                @59 := transmute<*mut u8, usize>(copy (raw_ptr@18))
                switch move (@59) {
                    0 : usize => {
<<<<<<< HEAD
                        storage_dead(@63)
                        @104 := Option::None {  }
                        self@26 := move (@104)
=======
                        storage_dead(@59)
                        @87 := Option::None {  }
                        self@25 := move (@87)
>>>>>>> d0329435
                    },
                    _ => {
                        storage_dead(@59)
                        storage_live(@57)
                        storage_live(@61)
                        @61 := cast<*mut u8, *mut ()>(copy (raw_ptr@18))
                        @60 := core::ptr::non_null::{NonNull<T>}::new_unchecked::precondition_check(move (@61))
                        storage_dead(@61)
                        @57 := NonNull { pointer: copy (@58) }
                        self@25 := Option::Some { 0: move (@57) }
                        storage_dead(@57)
                    },
                }
            }
            else {
<<<<<<< HEAD
                assert(copy (cond@17) == true)
                storage_dead(cond@17)
                storage_live(ptr@20)
                storage_live(self@21)
                self@21 := copy (ptr@2)
                ptr@20 := transmute<NonNull<u8>, *mut u8>(copy (ptr@2))
                storage_dead(self@21)
                storage_live(layout@22)
                layout@22 := copy (old_layout@3)
                storage_live(new_size@23)
                new_size@23 := copy (new_size@15)
                storage_live(self@59)
                storage_live(@96)
                @96 := ()
                self@59 := &(layout@22, move (@96))
                storage_dead(self@59)
                storage_live(self@60)
                storage_live(@95)
                @95 := ()
                self@60 := &(layout@22, move (@95))
                assert(copy (@50) == true)
                storage_dead(self@60)
                raw_ptr@19 := __rust_realloc(move (ptr@20), copy (@6), move (@11), copy (new_size@15))
                storage_dead(new_size@23)
                storage_dead(layout@22)
                storage_dead(ptr@20)
                storage_live(@24)
=======
                assert(copy (cond@16) == true)
                storage_dead(cond@16)
                storage_live(ptr@19)
                storage_live(self@20)
                self@20 := copy (ptr@2)
                ptr@19 := transmute<NonNull<u8>, *mut u8>(copy (ptr@2))
                storage_dead(self@20)
                storage_live(layout@21)
                layout@21 := copy (old_layout@3)
                storage_live(new_size@22)
                new_size@22 := copy (new_size@14)
                storage_live(self@55)
                self@55 := &layout@21
                storage_dead(self@55)
                storage_live(self@56)
                self@56 := &layout@21
                assert(copy (@46) == true)
                storage_dead(self@56)
                raw_ptr@18 := __rust_realloc(move (ptr@19), copy (old_size@6), move (@10), copy (new_size@14))
                storage_dead(new_size@22)
                storage_dead(layout@21)
                storage_dead(ptr@19)
                storage_live(@23)
                storage_live(self@24)
>>>>>>> d0329435
                storage_live(self@25)
                storage_live(ptr@26)
                ptr@26 := copy (raw_ptr@18)
                @58 := cast<*mut u8, *const u8>(copy (raw_ptr@18))
                storage_live(@59)
                @59 := transmute<*mut u8, usize>(copy (raw_ptr@18))
                switch move (@59) {
                    0 : usize => {
<<<<<<< HEAD
                        storage_dead(@63)
                        @104 := Option::None {  }
                        self@26 := move (@104)
=======
                        storage_dead(@59)
                        @87 := Option::None {  }
                        self@25 := move (@87)
>>>>>>> d0329435
                    },
                    _ => {
                        storage_dead(@59)
                        storage_live(@57)
                        if copy (@54) {
                            storage_live(@61)
                            @61 := cast<*mut u8, *mut ()>(copy (raw_ptr@18))
                            @60 := core::ptr::non_null::{NonNull<T>}::new_unchecked::precondition_check(move (@61))
                            storage_dead(@61)
                        }
                        else {
                        }
                        @57 := NonNull { pointer: copy (@58) }
                        self@25 := Option::Some { 0: move (@57) }
                        storage_dead(@57)
                    },
                }
            }
            storage_dead(ptr@26)
            storage_live(@62)
            storage_live(v@63)
            match self@25 {
                Option::None => {
<<<<<<< HEAD
                    @105 := AllocError {  }
                    @106 := Result::Err { 0: move (@105) }
                    self@25 := move (@106)
=======
                    @88 := AllocError {  }
                    @89 := Result::Err { 0: move (@88) }
                    self@24 := move (@89)
>>>>>>> d0329435
                },
                Option::Some => {
                    v@63 := move ((self@25 as variant Option::Some).0)
                    self@24 := Result::Ok { 0: copy (v@63) }
                },
            }
            storage_dead(v@63)
            storage_dead(@62)
            storage_dead(self@25)
            storage_live(@64)
            storage_live(v@65)
            match self@24 {
                Result::Ok => {
                },
                Result::Err => {
<<<<<<< HEAD
                    storage_dead(v@69)
                    storage_dead(@68)
                    storage_dead(self@25)
                    @107 := AllocError {  }
                    @108 := Result::Err { 0: move (@107) }
                    @0 := move (@108)
                    storage_dead(@24)
=======
                    storage_dead(v@65)
                    storage_dead(@64)
                    storage_dead(self@24)
                    @90 := AllocError {  }
                    @91 := Result::Err { 0: move (@90) }
                    @0 := move (@91)
                    storage_dead(@23)
>>>>>>> d0329435
                    storage_dead(old_size@8)
                    return
                },
            }
            v@65 := move ((self@24 as variant Result::Ok).0)
            @23 := ControlFlow::Continue { 0: copy (v@65) }
            storage_dead(v@65)
            storage_dead(@64)
            storage_dead(self@24)
            ptr@27 := copy ((@23 as variant ControlFlow::Continue).0)
            storage_dead(@23)
            if copy (zeroed@5) {
                storage_live(self@29)
                storage_live(self@30)
                self@30 := copy (raw_ptr@18)
                self@29 := copy (raw_ptr@18) offset copy (old_size@6)
                storage_dead(self@30)
                storage_live(count@31)
                count@31 := copy (new_size@14) wrap.- copy (old_size@6)
                if copy (@54) {
                    storage_live(@67)
                    @67 := cast<*mut u8, *const ()>(copy (self@29))
                    storage_live(@68)
                    @68 := copy (count@31) == const (0 : usize)
                    @66 := core::ptr::write_bytes::precondition_check(move (@67), const (1 : usize), move (@68))
                    storage_dead(@68)
                    storage_dead(@67)
                }
                else {
                }
                @28 := write_bytes<u8>[Sized<u8>](move (self@29), const (0 : u8), move (count@31))
                storage_dead(count@31)
                storage_dead(self@29)
            }
            else {
            }
            storage_live(@32)
            storage_live(ptr@69)
            storage_live(data@70)
            data@70 := transmute<NonNull<u8>, *mut u8>(copy (ptr@27))
            ptr@69 := @PtrFromPartsMut<'_, Slice<u8>>(copy (data@70), copy (new_size@14))
            storage_dead(data@70)
            storage_live(@73)
            if copy (@54) {
                storage_live(@72)
                @72 := transmute<NonNull<u8>, *mut ()>(copy (ptr@27))
                @71 := core::ptr::non_null::{NonNull<T>}::new_unchecked::precondition_check(move (@72))
                storage_dead(@72)
            }
            else {
            }
            @73 := cast<*mut Slice<u8>, *const Slice<u8>>(copy (ptr@69))
            @32 := NonNull { pointer: copy (@73) }
            storage_dead(@73)
            storage_dead(ptr@69)
            @0 := Result::Ok { 0: move (@32) }
            storage_dead(@32)
            storage_dead(old_size@8)
            return
        },
    }
    @0 := alloc_impl<'_>(move (self@1), copy (new_layout@4), move (zeroed@5))
    return
}

// Full name: alloc::alloc::{impl Allocator for Global}::allocate
pub fn {impl Allocator for Global}::allocate<'_0>(@1: &'_0 (Global), @2: Layout) -> Result<NonNull<Slice<u8>>, AllocError>[Sized<NonNull<Slice<u8>>>, Sized<AllocError>]
{
    let @0: Result<NonNull<Slice<u8>>, AllocError>[Sized<NonNull<Slice<u8>>>, Sized<AllocError>]; // return
    let self@1: &'_ (Global); // arg #1
    let layout@2: Layout; // arg #2

    @0 := alloc_impl<'_>(move (self@1), move (layout@2), const (false))
    return
}

// Full name: alloc::alloc::{impl Allocator for Global}::allocate_zeroed
pub fn {impl Allocator for Global}::allocate_zeroed<'_0>(@1: &'_0 (Global), @2: Layout) -> Result<NonNull<Slice<u8>>, AllocError>[Sized<NonNull<Slice<u8>>>, Sized<AllocError>]
{
    let @0: Result<NonNull<Slice<u8>>, AllocError>[Sized<NonNull<Slice<u8>>>, Sized<AllocError>]; // return
    let self@1: &'_ (Global); // arg #1
    let layout@2: Layout; // arg #2

    @0 := alloc_impl<'_>(move (self@1), move (layout@2), const (true))
    return
}

// Full name: alloc::alloc::{impl Allocator for Global}::deallocate
pub unsafe fn {impl Allocator for Global}::deallocate<'_0>(@1: &'_0 (Global), @2: NonNull<u8>, @3: Layout)
{
    let @0: (); // return
    let self@1: &'_ (Global); // arg #1
    let ptr@2: NonNull<u8>; // arg #2
    let layout@3: Layout; // arg #3
    let @4: usize; // anonymous local
    let self@5: &'_ (Layout); // local
    let ptr@6: *mut u8; // local
    let layout@7: Layout; // local
    let self@8: &'_ (Layout); // local
    let @9: usize; // anonymous local
    let self@10: &'_ (Layout); // local
    let @11: Alignment; // anonymous local
    let @12: AlignmentEnum; // anonymous local
    let @13: u64; // anonymous local
    let @14: bool; // anonymous local
    let @15: bool; // anonymous local
    let @16: bool; // anonymous local
    let @17: (); // anonymous local
    let @18: (); // anonymous local
    let @19: (); // anonymous local

    storage_live(@4)
    storage_live(ptr@6)
    storage_live(layout@7)
    storage_live(self@8)
    storage_live(@9)
    storage_live(self@10)
    storage_live(@11)
    storage_live(@12)
    storage_live(@13)
    storage_live(@14)
    storage_live(@15)
    storage_live(@16)
    storage_live(@18)
    storage_live(@19)
    storage_live(self@5)
    storage_live(@17)
    @17 := ()
    self@5 := &(layout@3, move (@17))
    @4 := copy ((layout@3).size)
    storage_dead(self@5)
    switch move (@4) {
        0 : usize => {
        },
        _ => {
            storage_live(ptr@6)
            ptr@6 := transmute<NonNull<u8>, *mut u8>(copy (ptr@2))
            storage_live(layout@7)
            layout@7 := copy (layout@3)
            storage_live(self@8)
            storage_live(@19)
            @19 := ()
            self@8 := &(layout@7, move (@19))
            storage_dead(self@8)
            storage_live(@9)
            storage_live(self@10)
            storage_live(@18)
            @18 := ()
            self@10 := &(layout@7, move (@18))
            storage_live(@11)
            @11 := copy ((layout@3).align)
            storage_live(@13)
            storage_live(@14)
            storage_live(@15)
            storage_live(@16)
            storage_live(@12)
            @12 := copy ((@11).0)
            @13 := @discriminant(@12)
            @14 := copy (@13) >= const (1 : u64)
            @15 := copy (@13) <= const (9223372036854775808 : u64)
            @16 := move (@14) & move (@15)
            assert(move (@16) == true)
            @9 := cast<u64, usize>(copy (@13))
            storage_dead(@12)
            storage_dead(@16)
            storage_dead(@15)
            storage_dead(@14)
            storage_dead(@13)
            storage_dead(@11)
            storage_dead(self@10)
            @0 := __rust_dealloc(move (ptr@6), move (@4), move (@9))
            storage_dead(@9)
            storage_dead(layout@7)
            storage_dead(ptr@6)
            @0 := ()
            return
        },
    }
    @0 := ()
    return
}

// Full name: alloc::alloc::{impl Allocator for Global}::grow
pub unsafe fn {impl Allocator for Global}::grow<'_0>(@1: &'_0 (Global), @2: NonNull<u8>, @3: Layout, @4: Layout) -> Result<NonNull<Slice<u8>>, AllocError>[Sized<NonNull<Slice<u8>>>, Sized<AllocError>]
{
    let @0: Result<NonNull<Slice<u8>>, AllocError>[Sized<NonNull<Slice<u8>>>, Sized<AllocError>]; // return
    let self@1: &'_ (Global); // arg #1
    let ptr@2: NonNull<u8>; // arg #2
    let old_layout@3: Layout; // arg #3
    let new_layout@4: Layout; // arg #4

    @0 := grow_impl<'_>(move (self@1), move (ptr@2), move (old_layout@3), move (new_layout@4), const (false))
    return
}

// Full name: alloc::alloc::{impl Allocator for Global}::grow_zeroed
pub unsafe fn {impl Allocator for Global}::grow_zeroed<'_0>(@1: &'_0 (Global), @2: NonNull<u8>, @3: Layout, @4: Layout) -> Result<NonNull<Slice<u8>>, AllocError>[Sized<NonNull<Slice<u8>>>, Sized<AllocError>]
{
    let @0: Result<NonNull<Slice<u8>>, AllocError>[Sized<NonNull<Slice<u8>>>, Sized<AllocError>]; // return
    let self@1: &'_ (Global); // arg #1
    let ptr@2: NonNull<u8>; // arg #2
    let old_layout@3: Layout; // arg #3
    let new_layout@4: Layout; // arg #4

    @0 := grow_impl<'_>(move (self@1), move (ptr@2), move (old_layout@3), move (new_layout@4), const (true))
    return
}

// Full name: alloc::alloc::{impl Allocator for Global}::shrink
pub unsafe fn {impl Allocator for Global}::shrink<'_0>(@1: &'_0 (Global), @2: NonNull<u8>, @3: Layout, @4: Layout) -> Result<NonNull<Slice<u8>>, AllocError>[Sized<NonNull<Slice<u8>>>, Sized<AllocError>]
{
    let @0: Result<NonNull<Slice<u8>>, AllocError>[Sized<NonNull<Slice<u8>>>, Sized<AllocError>]; // return
    let self@1: &'_ (Global); // arg #1
    let ptr@2: NonNull<u8>; // arg #2
    let old_layout@3: Layout; // arg #3
    let new_layout@4: Layout; // arg #4
    let new_size@5: usize; // local
    let self@6: &'_ (Layout); // local
    let @7: (); // anonymous local
    let layout@8: Layout; // local
    let @9: NonNull<Slice<u8>>; // anonymous local
    let data@10: NonNull<u8>; // local
    let self@11: &'_ (Layout); // local
    let new_size@12: &'_ (usize); // local
    let @13: bool; // anonymous local
    let @14: usize; // anonymous local
    let self@15: &'_ (Layout); // local
    let @16: usize; // anonymous local
    let self@17: &'_ (Layout); // local
    let cond@18: bool; // local
    let @19: usize; // anonymous local
    let self@20: &'_ (Layout); // local
    let raw_ptr@21: *mut u8; // local
    let ptr@22: *mut u8; // local
    let self@23: NonNull<u8>; // local
    let layout@24: Layout; // local
    let new_size@25: usize; // local
    let @26: ControlFlow<Result<Infallible, AllocError>[Sized<Infallible>, Sized<AllocError>], NonNull<u8>>[Sized<Result<Infallible, AllocError>[Sized<Infallible>, Sized<AllocError>]>, Sized<NonNull<u8>>]; // anonymous local
    let self@27: Result<NonNull<u8>, AllocError>[Sized<NonNull<u8>>, Sized<AllocError>]; // local
    let self@28: Option<NonNull<u8>>[Sized<NonNull<u8>>]; // local
    let ptr@29: *mut u8; // local
    let ptr@30: NonNull<u8>; // local
    let @31: NonNull<Slice<u8>>; // anonymous local
    let @32: ControlFlow<Result<Infallible, AllocError>[Sized<Infallible>, Sized<AllocError>], NonNull<Slice<u8>>>[Sized<Result<Infallible, AllocError>[Sized<Infallible>, Sized<AllocError>]>, Sized<NonNull<Slice<u8>>>]; // anonymous local
    let self@33: Result<NonNull<Slice<u8>>, AllocError>[Sized<NonNull<Slice<u8>>>, Sized<AllocError>]; // local
    let new_ptr@34: NonNull<Slice<u8>>; // local
    let src@35: *const u8; // local
    let ptr@36: *mut u8; // local
    let dst@37: *mut u8; // local
    let @38: (); // anonymous local
    let layout@39: Layout; // local
    let @40: Alignment; // anonymous local
    let @41: AlignmentEnum; // anonymous local
    let @42: u64; // anonymous local
    let @43: bool; // anonymous local
    let @44: bool; // anonymous local
    let @45: bool; // anonymous local
    let @46: usize; // anonymous local
    let self@47: &'_ (Layout); // local
    let ptr@48: *mut u8; // local
    let layout@49: Layout; // local
    let self@50: &'_ (Layout); // local
    let @51: usize; // anonymous local
    let self@52: &'_ (Layout); // local
    let @53: Alignment; // anonymous local
    let @54: AlignmentEnum; // anonymous local
    let @55: u64; // anonymous local
    let @56: bool; // anonymous local
    let @57: bool; // anonymous local
    let @58: bool; // anonymous local
    let @59: NonZero<usize>[Sized<usize>, {impl ZeroablePrimitive for usize}]; // anonymous local
    let @60: Alignment; // anonymous local
    let @61: *const u8; // anonymous local
    let ptr@62: *mut Slice<u8>; // local
    let data@63: *mut u8; // local
    let @64: (); // anonymous local
    let @65: *mut (); // anonymous local
    let @66: *const Slice<u8>; // anonymous local
    let @67: bool; // anonymous local
    let @68: Alignment; // anonymous local
    let @69: AlignmentEnum; // anonymous local
    let @70: u64; // anonymous local
    let @71: bool; // anonymous local
    let @72: bool; // anonymous local
<<<<<<< HEAD
    let @73: Alignment; // anonymous local
    let @74: AlignmentEnum; // anonymous local
    let @75: u64; // anonymous local
    let @76: bool; // anonymous local
    let @77: bool; // anonymous local
    let @78: bool; // anonymous local
    let @79: (); // anonymous local
    let @80: bool; // anonymous local
    let self@81: &'_ (Layout); // local
    let self@82: &'_ (Layout); // local
    let @83: NonNull<u8>; // anonymous local
    let @84: *const u8; // anonymous local
    let @85: usize; // anonymous local
    let @86: (); // anonymous local
    let @87: *mut (); // anonymous local
    let @88: isize; // anonymous local
    let v@89: NonNull<u8>; // local
    let @90: isize; // anonymous local
    let v@91: NonNull<u8>; // local
    let ptr@92: *mut Slice<u8>; // local
    let data@93: *mut u8; // local
    let @94: (); // anonymous local
    let @95: *mut (); // anonymous local
    let @96: *const Slice<u8>; // anonymous local
    let @97: isize; // anonymous local
    let v@98: NonNull<Slice<u8>>; // local
    let @99: *mut Slice<u8>; // anonymous local
    let @100: (); // anonymous local
    let @101: *const (); // anonymous local
    let @102: *mut (); // anonymous local
    let @103: bool; // anonymous local
    let @104: usize; // anonymous local
    let self@105: &'_ (Layout); // local
    let layout@106: Layout; // local
    let self@107: &'_ (Layout); // local
    let self@108: &'_ (Layout); // local
    let @109: (); // anonymous local
    let @110: (); // anonymous local
    let @111: (); // anonymous local
    let @112: (); // anonymous local
    let @113: (); // anonymous local
    let @114: (); // anonymous local
    let @115: (); // anonymous local
    let @116: (); // anonymous local
    let @117: (); // anonymous local
    let @118: (); // anonymous local
    let @119: (); // anonymous local
    let @120: (); // anonymous local
    let @121: (); // anonymous local
    let @122: (); // anonymous local
    let @123: (); // anonymous local
    let @124: (); // anonymous local
    let @125: AllocError; // anonymous local
    let @126: Result<Infallible, AllocError>[Sized<Infallible>, Sized<AllocError>]; // anonymous local
    let @127: ControlFlow<Result<Infallible, AllocError>[Sized<Infallible>, Sized<AllocError>], NonNull<Slice<u8>>>[Sized<Result<Infallible, AllocError>[Sized<Infallible>, Sized<AllocError>]>, Sized<NonNull<Slice<u8>>>]; // anonymous local
    let @128: Option<NonNull<u8>>[Sized<NonNull<u8>>]; // anonymous local
    let @129: AllocError; // anonymous local
    let @130: Result<NonNull<Slice<u8>>, AllocError>[Sized<NonNull<Slice<u8>>>, Sized<AllocError>]; // anonymous local
    let @131: AllocError; // anonymous local
    let @132: Result<NonNull<u8>, AllocError>[Sized<NonNull<u8>>, Sized<AllocError>]; // anonymous local
    let @133: AllocError; // anonymous local
    let @134: Result<Infallible, AllocError>[Sized<Infallible>, Sized<AllocError>]; // anonymous local
    let @135: ControlFlow<Result<Infallible, AllocError>[Sized<Infallible>, Sized<AllocError>], NonNull<u8>>[Sized<Result<Infallible, AllocError>[Sized<Infallible>, Sized<AllocError>]>, Sized<NonNull<u8>>]; // anonymous local
    let @136: AllocError; // anonymous local
    let @137: Result<NonNull<Slice<u8>>, AllocError>[Sized<NonNull<Slice<u8>>>, Sized<AllocError>]; // anonymous local
=======
    let @73: bool; // anonymous local
    let @74: (); // anonymous local
    let @75: bool; // anonymous local
    let self@76: &'_ (Layout); // local
    let self@77: &'_ (Layout); // local
    let @78: NonNull<u8>; // anonymous local
    let @79: *const u8; // anonymous local
    let @80: usize; // anonymous local
    let @81: (); // anonymous local
    let @82: *mut (); // anonymous local
    let @83: isize; // anonymous local
    let v@84: NonNull<u8>; // local
    let @85: isize; // anonymous local
    let v@86: NonNull<u8>; // local
    let ptr@87: *mut Slice<u8>; // local
    let data@88: *mut u8; // local
    let @89: (); // anonymous local
    let @90: *mut (); // anonymous local
    let @91: *const Slice<u8>; // anonymous local
    let @92: isize; // anonymous local
    let v@93: NonNull<Slice<u8>>; // local
    let @94: *mut Slice<u8>; // anonymous local
    let @95: (); // anonymous local
    let @96: *const (); // anonymous local
    let @97: *mut (); // anonymous local
    let @98: bool; // anonymous local
    let @99: usize; // anonymous local
    let self@100: &'_ (Layout); // local
    let layout@101: Layout; // local
    let self@102: &'_ (Layout); // local
    let self@103: &'_ (Layout); // local
    let @104: AllocError; // anonymous local
    let @105: Result<Infallible, AllocError>[Sized<Infallible>, Sized<AllocError>]; // anonymous local
    let @106: ControlFlow<Result<Infallible, AllocError>[Sized<Infallible>, Sized<AllocError>], NonNull<Slice<u8>>>[Sized<Result<Infallible, AllocError>[Sized<Infallible>, Sized<AllocError>]>, Sized<NonNull<Slice<u8>>>]; // anonymous local
    let @107: Option<NonNull<u8>>[Sized<NonNull<u8>>]; // anonymous local
    let @108: AllocError; // anonymous local
    let @109: Result<NonNull<Slice<u8>>, AllocError>[Sized<NonNull<Slice<u8>>>, Sized<AllocError>]; // anonymous local
    let @110: AllocError; // anonymous local
    let @111: Result<NonNull<u8>, AllocError>[Sized<NonNull<u8>>, Sized<AllocError>]; // anonymous local
    let @112: AllocError; // anonymous local
    let @113: Result<Infallible, AllocError>[Sized<Infallible>, Sized<AllocError>]; // anonymous local
    let @114: ControlFlow<Result<Infallible, AllocError>[Sized<Infallible>, Sized<AllocError>], NonNull<u8>>[Sized<Result<Infallible, AllocError>[Sized<Infallible>, Sized<AllocError>]>, Sized<NonNull<u8>>]; // anonymous local
    let @115: AllocError; // anonymous local
    let @116: Result<NonNull<Slice<u8>>, AllocError>[Sized<NonNull<Slice<u8>>>, Sized<AllocError>]; // anonymous local
>>>>>>> d0329435

    storage_live(new_size@5)
    storage_live(@7)
    storage_live(new_size@12)
    storage_live(@13)
    storage_live(@14)
    storage_live(self@15)
    storage_live(@16)
    storage_live(self@17)
    storage_live(cond@18)
    storage_live(@19)
    storage_live(self@20)
    storage_live(raw_ptr@21)
    storage_live(ptr@22)
    storage_live(self@23)
    storage_live(layout@24)
    storage_live(new_size@25)
    storage_live(@26)
    storage_live(self@27)
    storage_live(self@28)
    storage_live(ptr@29)
    storage_live(ptr@30)
    storage_live(@31)
    storage_live(@32)
    storage_live(self@33)
    storage_live(new_ptr@34)
    storage_live(src@35)
    storage_live(ptr@36)
    storage_live(dst@37)
    storage_live(@38)
    storage_live(layout@39)
    storage_live(@40)
    storage_live(@41)
    storage_live(@42)
    storage_live(@43)
    storage_live(@44)
    storage_live(@45)
    storage_live(ptr@48)
    storage_live(layout@49)
    storage_live(self@50)
    storage_live(@51)
    storage_live(self@52)
    storage_live(@53)
    storage_live(@54)
    storage_live(@55)
    storage_live(@56)
    storage_live(@57)
    storage_live(@58)
    storage_live(@59)
    storage_live(@64)
    storage_live(@65)
    storage_live(@68)
    storage_live(@69)
    storage_live(@70)
    storage_live(@71)
    storage_live(@72)
    storage_live(@73)
    storage_live(@74)
    storage_live(@75)
    storage_live(self@76)
    storage_live(self@77)
    storage_live(@78)
    storage_live(@79)
    storage_live(@80)
    storage_live(@81)
    storage_live(@82)
    storage_live(@83)
    storage_live(v@84)
    storage_live(@85)
    storage_live(v@86)
    storage_live(ptr@87)
    storage_live(data@88)
    storage_live(@89)
    storage_live(@90)
    storage_live(@91)
    storage_live(@92)
    storage_live(v@93)
    storage_live(@94)
    storage_live(@95)
    storage_live(@96)
    storage_live(@97)
    storage_live(@98)
    storage_live(@99)
    storage_live(self@100)
    storage_live(layout@101)
    storage_live(self@102)
    storage_live(self@103)
    storage_live(@104)
<<<<<<< HEAD
    storage_live(self@105)
    storage_live(layout@106)
    storage_live(self@107)
    storage_live(self@108)
=======
    storage_live(@105)
    storage_live(@106)
    storage_live(@107)
    storage_live(@108)
    storage_live(@109)
    storage_live(@110)
>>>>>>> d0329435
    storage_live(@111)
    storage_live(@112)
    storage_live(@113)
    storage_live(@115)
    storage_live(@116)
<<<<<<< HEAD
    storage_live(@117)
    storage_live(@118)
    storage_live(@119)
    storage_live(@120)
    storage_live(@121)
    storage_live(@122)
    storage_live(@123)
    storage_live(@124)
    storage_live(@125)
    storage_live(@126)
    storage_live(@127)
    storage_live(@128)
    storage_live(@129)
    storage_live(@130)
    storage_live(@131)
    storage_live(@132)
    storage_live(@133)
    storage_live(@134)
    storage_live(@135)
    storage_live(@136)
    storage_live(@137)
    storage_live(self@6)
    storage_live(@109)
    @109 := ()
    self@6 := &(new_layout@4, move (@109))
    @5 := copy ((new_layout@4).size)
=======
    storage_live(self@6)
    self@6 := &new_layout@4
    new_size@5 := copy ((new_layout@4).size)
>>>>>>> d0329435
    storage_dead(self@6)
    switch copy (new_size@5) {
        0 : usize => {
        },
        _ => {
<<<<<<< HEAD
            storage_live(new_size@13)
            storage_live(@113)
            @113 := ()
            new_size@13 := &(@5, move (@113))
            storage_live(@14)
            storage_live(self@16)
            storage_live(@112)
            @112 := ()
            self@16 := &(old_layout@3, move (@112))
            @45 := copy ((old_layout@3).align)
            @46 := copy ((@45).0)
            @47 := @discriminant(@46)
            @48 := copy (@47) >= const (1 : u64)
            @49 := copy (@47) <= const (9223372036854775808 : u64)
            @50 := copy (@48) & copy (@49)
            assert(copy (@50) == true)
            @15 := cast<u64, usize>(copy (@47))
            storage_dead(self@16)
            storage_live(@17)
            storage_live(self@18)
            storage_live(@111)
            @111 := ()
            self@18 := &(new_layout@4, move (@111))
=======
            storage_live(new_size@12)
            new_size@12 := &new_size@5
            storage_live(@13)
            storage_live(self@15)
            self@15 := &old_layout@3
            @40 := copy ((old_layout@3).align)
            @41 := copy ((@40).0)
            @42 := @discriminant(@41)
            @43 := copy (@42) >= const (1 : u64)
            @44 := copy (@42) <= const (9223372036854775808 : u64)
            @45 := copy (@43) & copy (@44)
            assert(copy (@45) == true)
            @14 := cast<u64, usize>(copy (@42))
            storage_dead(self@15)
            storage_live(@16)
            storage_live(self@17)
            self@17 := &new_layout@4
            storage_live(@68)
            @68 := copy ((new_layout@4).align)
            storage_live(@70)
            storage_live(@71)
            storage_live(@72)
>>>>>>> d0329435
            storage_live(@73)
            storage_live(@69)
            @69 := copy ((@68).0)
            @70 := @discriminant(@69)
            @71 := copy (@70) >= const (1 : u64)
            @72 := copy (@70) <= const (9223372036854775808 : u64)
            @73 := move (@71) & move (@72)
            assert(move (@73) == true)
            @16 := cast<u64, usize>(copy (@70))
            storage_dead(@69)
            storage_dead(@73)
<<<<<<< HEAD
            storage_dead(self@18)
            @14 := copy (@15) == move (@17)
            if move (@14) {
                storage_dead(@17)
                storage_dead(@14)
                storage_live(new_size@12)
                new_size@12 := copy (@5)
                storage_live(cond@19)
                storage_live(self@21)
                storage_live(@117)
                @117 := ()
                self@21 := &(old_layout@3, move (@117))
                @20 := copy ((old_layout@3).size)
                storage_dead(self@21)
                cond@19 := copy (@5) <= copy (@20)
                @80 := ub_checks<bool>
                if copy (@80) {
                    @79 := core::hint::assert_unchecked::precondition_check(copy (cond@19))
                    assert(copy (cond@19) == true)
                    storage_dead(cond@19)
                    storage_live(ptr@23)
                    storage_live(self@24)
                    self@24 := copy (ptr@2)
                    ptr@23 := transmute<NonNull<u8>, *mut u8>(copy (ptr@2))
                    storage_dead(self@24)
                    storage_live(layout@25)
                    layout@25 := copy (old_layout@3)
                    storage_live(new_size@26)
                    new_size@26 := copy (@5)
                    storage_live(self@81)
                    storage_live(@121)
                    @121 := ()
                    self@81 := &(layout@25, move (@121))
                    storage_dead(self@81)
                    storage_live(self@82)
                    storage_live(@120)
                    @120 := ()
                    self@82 := &(layout@25, move (@120))
                    assert(copy (@50) == true)
                    storage_dead(self@82)
                    raw_ptr@22 := __rust_realloc(move (ptr@23), move (@20), move (@15), copy (@5))
                    storage_dead(new_size@26)
                    storage_dead(layout@25)
                    storage_dead(ptr@23)
                    storage_live(@27)
=======
            storage_dead(@72)
            storage_dead(@71)
            storage_dead(@70)
            storage_dead(@68)
            storage_dead(self@17)
            @13 := copy (@14) == move (@16)
            if move (@13) {
                storage_dead(@16)
                storage_dead(@13)
                storage_live(cond@18)
                storage_live(self@20)
                self@20 := &old_layout@3
                @19 := copy ((old_layout@3).size)
                storage_dead(self@20)
                cond@18 := copy (new_size@5) <= copy (@19)
                @75 := ub_checks<bool>
                if copy (@75) {
                    @74 := core::hint::assert_unchecked::precondition_check(copy (cond@18))
                    assert(copy (cond@18) == true)
                    storage_dead(cond@18)
                    storage_live(ptr@22)
                    storage_live(self@23)
                    self@23 := copy (ptr@2)
                    ptr@22 := transmute<NonNull<u8>, *mut u8>(copy (ptr@2))
                    storage_dead(self@23)
                    storage_live(layout@24)
                    layout@24 := copy (old_layout@3)
                    storage_live(new_size@25)
                    new_size@25 := copy (new_size@5)
                    storage_live(self@76)
                    self@76 := &layout@24
                    storage_dead(self@76)
                    storage_live(self@77)
                    self@77 := &layout@24
                    assert(copy (@45) == true)
                    storage_dead(self@77)
                    raw_ptr@21 := __rust_realloc(move (ptr@22), move (@19), move (@14), copy (new_size@5))
                    storage_dead(new_size@25)
                    storage_dead(layout@24)
                    storage_dead(ptr@22)
                    storage_live(@26)
                    storage_live(self@27)
>>>>>>> d0329435
                    storage_live(self@28)
                    storage_live(ptr@29)
                    ptr@29 := copy (raw_ptr@21)
                    @79 := cast<*mut u8, *const u8>(copy (raw_ptr@21))
                    storage_live(@80)
                    @80 := transmute<*mut u8, usize>(copy (raw_ptr@21))
                    switch move (@80) {
                        0 : usize => {
<<<<<<< HEAD
                            storage_dead(@85)
                            @128 := Option::None {  }
                            self@29 := move (@128)
=======
                            storage_dead(@80)
                            @107 := Option::None {  }
                            self@28 := move (@107)
>>>>>>> d0329435
                        },
                        _ => {
                            storage_dead(@80)
                            storage_live(@78)
                            storage_live(@82)
                            @82 := cast<*mut u8, *mut ()>(copy (raw_ptr@21))
                            @81 := core::ptr::non_null::{NonNull<T>}::new_unchecked::precondition_check(move (@82))
                            storage_dead(@82)
                            @78 := NonNull { pointer: copy (@79) }
                            self@28 := Option::Some { 0: move (@78) }
                            storage_dead(@78)
                        },
                    }
                }
                else {
<<<<<<< HEAD
                    assert(copy (cond@19) == true)
                    storage_dead(cond@19)
                    storage_live(ptr@23)
                    storage_live(self@24)
                    self@24 := copy (ptr@2)
                    ptr@23 := transmute<NonNull<u8>, *mut u8>(copy (ptr@2))
                    storage_dead(self@24)
                    storage_live(layout@25)
                    layout@25 := copy (old_layout@3)
                    storage_live(new_size@26)
                    new_size@26 := copy (@5)
                    storage_live(self@81)
                    storage_live(@119)
                    @119 := ()
                    self@81 := &(layout@25, move (@119))
                    storage_dead(self@81)
                    storage_live(self@82)
                    storage_live(@118)
                    @118 := ()
                    self@82 := &(layout@25, move (@118))
                    assert(copy (@50) == true)
                    storage_dead(self@82)
                    raw_ptr@22 := __rust_realloc(move (ptr@23), move (@20), move (@15), copy (@5))
                    storage_dead(new_size@26)
                    storage_dead(layout@25)
                    storage_dead(ptr@23)
                    storage_live(@27)
=======
                    assert(copy (cond@18) == true)
                    storage_dead(cond@18)
                    storage_live(ptr@22)
                    storage_live(self@23)
                    self@23 := copy (ptr@2)
                    ptr@22 := transmute<NonNull<u8>, *mut u8>(copy (ptr@2))
                    storage_dead(self@23)
                    storage_live(layout@24)
                    layout@24 := copy (old_layout@3)
                    storage_live(new_size@25)
                    new_size@25 := copy (new_size@5)
                    storage_live(self@76)
                    self@76 := &layout@24
                    storage_dead(self@76)
                    storage_live(self@77)
                    self@77 := &layout@24
                    assert(copy (@45) == true)
                    storage_dead(self@77)
                    raw_ptr@21 := __rust_realloc(move (ptr@22), move (@19), move (@14), copy (new_size@5))
                    storage_dead(new_size@25)
                    storage_dead(layout@24)
                    storage_dead(ptr@22)
                    storage_live(@26)
                    storage_live(self@27)
>>>>>>> d0329435
                    storage_live(self@28)
                    storage_live(ptr@29)
                    ptr@29 := copy (raw_ptr@21)
                    @79 := cast<*mut u8, *const u8>(copy (raw_ptr@21))
                    storage_live(@80)
                    @80 := transmute<*mut u8, usize>(copy (raw_ptr@21))
                    switch move (@80) {
                        0 : usize => {
<<<<<<< HEAD
                            storage_dead(@85)
                            @128 := Option::None {  }
                            self@29 := move (@128)
=======
                            storage_dead(@80)
                            @107 := Option::None {  }
                            self@28 := move (@107)
>>>>>>> d0329435
                        },
                        _ => {
                            storage_dead(@80)
                            storage_live(@78)
                            if copy (@75) {
                                storage_live(@82)
                                @82 := cast<*mut u8, *mut ()>(copy (raw_ptr@21))
                                @81 := core::ptr::non_null::{NonNull<T>}::new_unchecked::precondition_check(move (@82))
                                storage_dead(@82)
                            }
                            else {
                            }
                            @78 := NonNull { pointer: copy (@79) }
                            self@28 := Option::Some { 0: move (@78) }
                            storage_dead(@78)
                        },
                    }
                }
                storage_dead(ptr@29)
                storage_live(@83)
                storage_live(v@84)
                match self@28 {
                    Option::None => {
<<<<<<< HEAD
                        @131 := AllocError {  }
                        @132 := Result::Err { 0: move (@131) }
                        self@28 := move (@132)
                        storage_dead(v@89)
                        storage_dead(@88)
                        storage_dead(self@29)
                        storage_live(@90)
                        storage_live(v@91)
                        match self@28 {
=======
                        @110 := AllocError {  }
                        @111 := Result::Err { 0: move (@110) }
                        self@27 := move (@111)
                        storage_dead(v@84)
                        storage_dead(@83)
                        storage_dead(self@28)
                        storage_live(@85)
                        storage_live(v@86)
                        match self@27 {
>>>>>>> d0329435
                            Result::Ok => {
                                v@86 := move ((self@27 as variant Result::Ok).0)
                                @26 := ControlFlow::Continue { 0: copy (v@86) }
                                storage_dead(v@86)
                                storage_dead(@85)
                                storage_dead(self@27)
                                match @26 {
                                    ControlFlow::Continue => {
                                        ptr@30 := copy ((@26 as variant ControlFlow::Continue).0)
                                        storage_dead(@26)
                                        storage_live(@31)
                                        storage_live(ptr@87)
                                        storage_live(data@88)
                                        data@88 := transmute<NonNull<u8>, *mut u8>(copy (ptr@30))
                                        ptr@87 := @PtrFromPartsMut<'_, Slice<u8>>(copy (data@88), copy (new_size@5))
                                        storage_dead(data@88)
                                        storage_live(@91)
                                        if copy (@75) {
                                            storage_live(@90)
                                            @90 := transmute<NonNull<u8>, *mut ()>(copy (ptr@30))
                                            @89 := core::ptr::non_null::{NonNull<T>}::new_unchecked::precondition_check(move (@90))
                                            storage_dead(@90)
                                        }
                                        else {
                                        }
                                        @91 := cast<*mut Slice<u8>, *const Slice<u8>>(copy (ptr@87))
                                        @31 := NonNull { pointer: copy (@91) }
                                        storage_dead(@91)
                                        storage_dead(ptr@87)
                                        @0 := Result::Ok { 0: move (@31) }
                                        storage_dead(@31)
                                        storage_dead(new_size@12)
                                        return
                                    },
                                    ControlFlow::Break => {
<<<<<<< HEAD
                                        @136 := AllocError {  }
                                        @137 := Result::Err { 0: move (@136) }
                                        @0 := move (@137)
                                        storage_dead(@27)
=======
                                        @115 := AllocError {  }
                                        @116 := Result::Err { 0: move (@115) }
                                        @0 := move (@116)
                                        storage_dead(@26)
>>>>>>> d0329435
                                        storage_dead(new_size@12)
                                        return
                                    },
                                }
                            },
                            Result::Err => {
<<<<<<< HEAD
                                @133 := AllocError {  }
                                @134 := Result::Err { 0: move (@133) }
                                @135 := ControlFlow::Break { 0: move (@134) }
                                @27 := move (@135)
                                storage_dead(v@91)
                                storage_dead(@90)
                                storage_dead(self@28)
                                match @27 {
=======
                                @112 := AllocError {  }
                                @113 := Result::Err { 0: move (@112) }
                                @114 := ControlFlow::Break { 0: move (@113) }
                                @26 := move (@114)
                                storage_dead(v@86)
                                storage_dead(@85)
                                storage_dead(self@27)
                                match @26 {
>>>>>>> d0329435
                                    ControlFlow::Continue => {
                                        ptr@30 := copy ((@26 as variant ControlFlow::Continue).0)
                                        storage_dead(@26)
                                        storage_live(@31)
                                        storage_live(ptr@87)
                                        storage_live(data@88)
                                        data@88 := transmute<NonNull<u8>, *mut u8>(copy (ptr@30))
                                        ptr@87 := @PtrFromPartsMut<'_, Slice<u8>>(copy (data@88), copy (new_size@5))
                                        storage_dead(data@88)
                                        storage_live(@91)
                                        if copy (@75) {
                                            storage_live(@90)
                                            @90 := transmute<NonNull<u8>, *mut ()>(copy (ptr@30))
                                            @89 := core::ptr::non_null::{NonNull<T>}::new_unchecked::precondition_check(move (@90))
                                            storage_dead(@90)
                                        }
                                        else {
                                        }
                                        @91 := cast<*mut Slice<u8>, *const Slice<u8>>(copy (ptr@87))
                                        @31 := NonNull { pointer: copy (@91) }
                                        storage_dead(@91)
                                        storage_dead(ptr@87)
                                        @0 := Result::Ok { 0: move (@31) }
                                        storage_dead(@31)
                                        storage_dead(new_size@12)
                                        return
                                    },
                                    ControlFlow::Break => {
<<<<<<< HEAD
                                        @136 := AllocError {  }
                                        @137 := Result::Err { 0: move (@136) }
                                        @0 := move (@137)
                                        storage_dead(@27)
=======
                                        @115 := AllocError {  }
                                        @116 := Result::Err { 0: move (@115) }
                                        @0 := move (@116)
                                        storage_dead(@26)
>>>>>>> d0329435
                                        storage_dead(new_size@12)
                                        return
                                    },
                                }
                            },
                        }
                    },
                    Option::Some => {
                        v@84 := move ((self@28 as variant Option::Some).0)
                        self@27 := Result::Ok { 0: copy (v@84) }
                        storage_dead(v@84)
                        storage_dead(@83)
                        storage_dead(self@28)
                        storage_live(@85)
                        storage_live(v@86)
                        match self@27 {
                            Result::Ok => {
                                v@86 := move ((self@27 as variant Result::Ok).0)
                                @26 := ControlFlow::Continue { 0: copy (v@86) }
                                storage_dead(v@86)
                                storage_dead(@85)
                                storage_dead(self@27)
                                match @26 {
                                    ControlFlow::Continue => {
                                        ptr@30 := copy ((@26 as variant ControlFlow::Continue).0)
                                        storage_dead(@26)
                                        storage_live(@31)
                                        storage_live(ptr@87)
                                        storage_live(data@88)
                                        data@88 := transmute<NonNull<u8>, *mut u8>(copy (ptr@30))
                                        ptr@87 := @PtrFromPartsMut<'_, Slice<u8>>(copy (data@88), copy (new_size@5))
                                        storage_dead(data@88)
                                        storage_live(@91)
                                        if copy (@75) {
                                            storage_live(@90)
                                            @90 := transmute<NonNull<u8>, *mut ()>(copy (ptr@30))
                                            @89 := core::ptr::non_null::{NonNull<T>}::new_unchecked::precondition_check(move (@90))
                                            storage_dead(@90)
                                        }
                                        else {
                                        }
                                        @91 := cast<*mut Slice<u8>, *const Slice<u8>>(copy (ptr@87))
                                        @31 := NonNull { pointer: copy (@91) }
                                        storage_dead(@91)
                                        storage_dead(ptr@87)
                                        @0 := Result::Ok { 0: move (@31) }
                                        storage_dead(@31)
                                        storage_dead(new_size@12)
                                        return
                                    },
                                    ControlFlow::Break => {
<<<<<<< HEAD
                                        @136 := AllocError {  }
                                        @137 := Result::Err { 0: move (@136) }
                                        @0 := move (@137)
                                        storage_dead(@27)
=======
                                        @115 := AllocError {  }
                                        @116 := Result::Err { 0: move (@115) }
                                        @0 := move (@116)
                                        storage_dead(@26)
>>>>>>> d0329435
                                        storage_dead(new_size@12)
                                        return
                                    },
                                }
                            },
                            Result::Err => {
<<<<<<< HEAD
                                @133 := AllocError {  }
                                @134 := Result::Err { 0: move (@133) }
                                @135 := ControlFlow::Break { 0: move (@134) }
                                @27 := move (@135)
                                storage_dead(v@91)
                                storage_dead(@90)
                                storage_dead(self@28)
                                match @27 {
=======
                                @112 := AllocError {  }
                                @113 := Result::Err { 0: move (@112) }
                                @114 := ControlFlow::Break { 0: move (@113) }
                                @26 := move (@114)
                                storage_dead(v@86)
                                storage_dead(@85)
                                storage_dead(self@27)
                                match @26 {
>>>>>>> d0329435
                                    ControlFlow::Continue => {
                                        ptr@30 := copy ((@26 as variant ControlFlow::Continue).0)
                                        storage_dead(@26)
                                        storage_live(@31)
                                        storage_live(ptr@87)
                                        storage_live(data@88)
                                        data@88 := transmute<NonNull<u8>, *mut u8>(copy (ptr@30))
                                        ptr@87 := @PtrFromPartsMut<'_, Slice<u8>>(copy (data@88), copy (new_size@5))
                                        storage_dead(data@88)
                                        storage_live(@91)
                                        if copy (@75) {
                                            storage_live(@90)
                                            @90 := transmute<NonNull<u8>, *mut ()>(copy (ptr@30))
                                            @89 := core::ptr::non_null::{NonNull<T>}::new_unchecked::precondition_check(move (@90))
                                            storage_dead(@90)
                                        }
                                        else {
                                        }
                                        @91 := cast<*mut Slice<u8>, *const Slice<u8>>(copy (ptr@87))
                                        @31 := NonNull { pointer: copy (@91) }
                                        storage_dead(@91)
                                        storage_dead(ptr@87)
                                        @0 := Result::Ok { 0: move (@31) }
                                        storage_dead(@31)
                                        storage_dead(new_size@12)
                                        return
                                    },
                                    ControlFlow::Break => {
<<<<<<< HEAD
                                        @136 := AllocError {  }
                                        @137 := Result::Err { 0: move (@136) }
                                        @0 := move (@137)
                                        storage_dead(@27)
=======
                                        @115 := AllocError {  }
                                        @116 := Result::Err { 0: move (@115) }
                                        @0 := move (@116)
                                        storage_dead(@26)
>>>>>>> d0329435
                                        storage_dead(new_size@12)
                                        return
                                    },
                                }
                            },
                        }
                    },
                }
            }
            else {
                storage_dead(@16)
                storage_dead(@13)
                storage_dead(new_size@12)
                storage_live(@32)
                storage_live(self@33)
                self@33 := alloc_impl<'_>(move (self@1), copy (new_layout@4), const (false))
                storage_live(@92)
                storage_live(v@93)
                match self@33 {
                    Result::Ok => {
                        v@93 := move ((self@33 as variant Result::Ok).0)
                        @32 := ControlFlow::Continue { 0: copy (v@93) }
                        storage_dead(v@93)
                        storage_dead(@92)
                        storage_dead(self@33)
                        match @32 {
                            ControlFlow::Continue => {
                                new_ptr@34 := copy ((@32 as variant ControlFlow::Continue).0)
                                storage_dead(@32)
                                storage_live(src@35)
                                ptr@36 := transmute<NonNull<u8>, *mut u8>(copy (ptr@2))
                                src@35 := transmute<NonNull<u8>, *const u8>(copy (ptr@2))
                                storage_live(dst@37)
                                @94 := transmute<NonNull<Slice<u8>>, *mut Slice<u8>>(copy (new_ptr@34))
                                dst@37 := cast<*mut Slice<u8>, *mut u8>(copy (@94))
                                storage_live(@98)
                                @98 := ub_checks<bool>
                                if copy (@98) {
                                    storage_live(@96)
                                    @96 := transmute<NonNull<u8>, *const ()>(copy (ptr@2))
                                    storage_live(@97)
                                    @97 := cast<*mut Slice<u8>, *mut ()>(copy (@94))
                                    @95 := core::ptr::copy_nonoverlapping::precondition_check(move (@96), move (@97), const (1 : usize), const (1 : usize), copy (new_size@5))
                                    storage_dead(@97)
                                    storage_dead(@96)
                                }
                                else {
                                }
<<<<<<< HEAD
                                copy_nonoverlapping(copy (src@39), copy (dst@41), copy (@5))
                                storage_dead(@103)
                                storage_dead(count@42)
                                storage_dead(dst@41)
                                storage_dead(src@39)
                                storage_live(layout@44)
                                layout@44 := copy (old_layout@3)
                                storage_live(@104)
                                storage_live(self@105)
                                storage_live(@122)
                                @122 := ()
                                self@105 := &(layout@44, move (@122))
                                @104 := copy ((old_layout@3).size)
                                storage_dead(self@105)
                                switch move (@104) {
                                    0 : usize => {
                                    },
                                    _ => {
                                        storage_live(layout@106)
                                        layout@106 := copy (old_layout@3)
                                        storage_live(self@107)
                                        storage_live(@124)
                                        @124 := ()
                                        self@107 := &(layout@106, move (@124))
                                        storage_dead(self@107)
                                        storage_live(self@108)
                                        storage_live(@123)
                                        @123 := ()
                                        self@108 := &(layout@106, move (@123))
                                        assert(copy (@50) == true)
                                        storage_dead(self@108)
                                        @43 := __rust_dealloc(move (ptr@40), move (@104), move (@15))
                                        storage_dead(layout@106)
=======
                                copy_nonoverlapping(copy (src@35), copy (dst@37), copy (new_size@5))
                                storage_dead(@98)
                                storage_dead(dst@37)
                                storage_dead(src@35)
                                storage_live(layout@39)
                                layout@39 := copy (old_layout@3)
                                storage_live(@99)
                                storage_live(self@100)
                                self@100 := &layout@39
                                @99 := copy ((old_layout@3).size)
                                storage_dead(self@100)
                                switch move (@99) {
                                    0 : usize => {
                                    },
                                    _ => {
                                        storage_live(layout@101)
                                        layout@101 := copy (old_layout@3)
                                        storage_live(self@102)
                                        self@102 := &layout@101
                                        storage_dead(self@102)
                                        storage_live(self@103)
                                        self@103 := &layout@101
                                        assert(copy (@45) == true)
                                        storage_dead(self@103)
                                        @38 := __rust_dealloc(move (ptr@36), move (@99), move (@14))
                                        storage_dead(layout@101)
>>>>>>> d0329435
                                    },
                                }
                                storage_dead(@99)
                                storage_dead(layout@39)
                                @0 := Result::Ok { 0: copy (new_ptr@34) }
                                return
                            },
                            ControlFlow::Break => {
<<<<<<< HEAD
                                @129 := AllocError {  }
                                @130 := Result::Err { 0: move (@129) }
                                @0 := move (@130)
                                storage_dead(@35)
                                storage_dead(new_size@34)
=======
                                @108 := AllocError {  }
                                @109 := Result::Err { 0: move (@108) }
                                @0 := move (@109)
                                storage_dead(@32)
>>>>>>> d0329435
                                return
                            },
                        }
                    },
                    Result::Err => {
<<<<<<< HEAD
                        @125 := AllocError {  }
                        @126 := Result::Err { 0: move (@125) }
                        @127 := ControlFlow::Break { 0: move (@126) }
                        @35 := move (@127)
                        storage_dead(v@98)
                        storage_dead(@97)
                        storage_dead(self@36)
                        match @35 {
=======
                        @104 := AllocError {  }
                        @105 := Result::Err { 0: move (@104) }
                        @106 := ControlFlow::Break { 0: move (@105) }
                        @32 := move (@106)
                        storage_dead(v@93)
                        storage_dead(@92)
                        storage_dead(self@33)
                        match @32 {
>>>>>>> d0329435
                            ControlFlow::Continue => {
                                new_ptr@34 := copy ((@32 as variant ControlFlow::Continue).0)
                                storage_dead(@32)
                                storage_live(src@35)
                                ptr@36 := transmute<NonNull<u8>, *mut u8>(copy (ptr@2))
                                src@35 := transmute<NonNull<u8>, *const u8>(copy (ptr@2))
                                storage_live(dst@37)
                                @94 := transmute<NonNull<Slice<u8>>, *mut Slice<u8>>(copy (new_ptr@34))
                                dst@37 := cast<*mut Slice<u8>, *mut u8>(copy (@94))
                                storage_live(@98)
                                @98 := ub_checks<bool>
                                if copy (@98) {
                                    storage_live(@96)
                                    @96 := transmute<NonNull<u8>, *const ()>(copy (ptr@2))
                                    storage_live(@97)
                                    @97 := cast<*mut Slice<u8>, *mut ()>(copy (@94))
                                    @95 := core::ptr::copy_nonoverlapping::precondition_check(move (@96), move (@97), const (1 : usize), const (1 : usize), copy (new_size@5))
                                    storage_dead(@97)
                                    storage_dead(@96)
                                }
                                else {
                                }
<<<<<<< HEAD
                                copy_nonoverlapping(copy (src@39), copy (dst@41), copy (@5))
                                storage_dead(@103)
                                storage_dead(count@42)
                                storage_dead(dst@41)
                                storage_dead(src@39)
                                storage_live(layout@44)
                                layout@44 := copy (old_layout@3)
                                storage_live(@104)
                                storage_live(self@105)
                                storage_live(@122)
                                @122 := ()
                                self@105 := &(layout@44, move (@122))
                                @104 := copy ((old_layout@3).size)
                                storage_dead(self@105)
                                switch move (@104) {
                                    0 : usize => {
                                    },
                                    _ => {
                                        storage_live(layout@106)
                                        layout@106 := copy (old_layout@3)
                                        storage_live(self@107)
                                        storage_live(@124)
                                        @124 := ()
                                        self@107 := &(layout@106, move (@124))
                                        storage_dead(self@107)
                                        storage_live(self@108)
                                        storage_live(@123)
                                        @123 := ()
                                        self@108 := &(layout@106, move (@123))
                                        assert(copy (@50) == true)
                                        storage_dead(self@108)
                                        @43 := __rust_dealloc(move (ptr@40), move (@104), move (@15))
                                        storage_dead(layout@106)
=======
                                copy_nonoverlapping(copy (src@35), copy (dst@37), copy (new_size@5))
                                storage_dead(@98)
                                storage_dead(dst@37)
                                storage_dead(src@35)
                                storage_live(layout@39)
                                layout@39 := copy (old_layout@3)
                                storage_live(@99)
                                storage_live(self@100)
                                self@100 := &layout@39
                                @99 := copy ((old_layout@3).size)
                                storage_dead(self@100)
                                switch move (@99) {
                                    0 : usize => {
                                    },
                                    _ => {
                                        storage_live(layout@101)
                                        layout@101 := copy (old_layout@3)
                                        storage_live(self@102)
                                        self@102 := &layout@101
                                        storage_dead(self@102)
                                        storage_live(self@103)
                                        self@103 := &layout@101
                                        assert(copy (@45) == true)
                                        storage_dead(self@103)
                                        @38 := __rust_dealloc(move (ptr@36), move (@99), move (@14))
                                        storage_dead(layout@101)
>>>>>>> d0329435
                                    },
                                }
                                storage_dead(@99)
                                storage_dead(layout@39)
                                @0 := Result::Ok { 0: copy (new_ptr@34) }
                                return
                            },
                            ControlFlow::Break => {
<<<<<<< HEAD
                                @129 := AllocError {  }
                                @130 := Result::Err { 0: move (@129) }
                                @0 := move (@130)
                                storage_dead(@35)
                                storage_dead(new_size@34)
=======
                                @108 := AllocError {  }
                                @109 := Result::Err { 0: move (@108) }
                                @0 := move (@109)
                                storage_dead(@32)
>>>>>>> d0329435
                                return
                            },
                        }
                    },
                }
            }
            undefined_behavior
        },
    }
    storage_live(layout@8)
    layout@8 := copy (old_layout@3)
<<<<<<< HEAD
    storage_live(@51)
    storage_live(self@52)
    storage_live(@110)
    @110 := ()
    self@52 := &(layout@8, move (@110))
    @51 := copy ((old_layout@3).size)
    storage_dead(self@52)
    switch move (@51) {
        0 : usize => {
        },
        _ => {
            storage_live(ptr@53)
            ptr@53 := transmute<NonNull<u8>, *mut u8>(copy (ptr@2))
            storage_live(layout@54)
            layout@54 := copy (old_layout@3)
            storage_live(self@55)
            storage_live(@116)
            @116 := ()
            self@55 := &(layout@54, move (@116))
            storage_dead(self@55)
            storage_live(@56)
            storage_live(self@57)
            storage_live(@115)
            @115 := ()
            self@57 := &(layout@54, move (@115))
=======
    storage_live(@46)
    storage_live(self@47)
    self@47 := &layout@8
    @46 := copy ((old_layout@3).size)
    storage_dead(self@47)
    switch move (@46) {
        0 : usize => {
        },
        _ => {
            storage_live(ptr@48)
            ptr@48 := transmute<NonNull<u8>, *mut u8>(copy (ptr@2))
            storage_live(layout@49)
            layout@49 := copy (old_layout@3)
            storage_live(self@50)
            self@50 := &layout@49
            storage_dead(self@50)
            storage_live(@51)
            storage_live(self@52)
            self@52 := &layout@49
            storage_live(@53)
            @53 := copy ((old_layout@3).align)
            storage_live(@55)
            storage_live(@56)
            storage_live(@57)
>>>>>>> d0329435
            storage_live(@58)
            storage_live(@54)
            @54 := copy ((@53).0)
            @55 := @discriminant(@54)
            @56 := copy (@55) >= const (1 : u64)
            @57 := copy (@55) <= const (9223372036854775808 : u64)
            @58 := move (@56) & move (@57)
            assert(move (@58) == true)
            @51 := cast<u64, usize>(copy (@55))
            storage_dead(@54)
            storage_dead(@58)
            storage_dead(@57)
            storage_dead(@56)
            storage_dead(@55)
            storage_dead(@53)
            storage_dead(self@52)
            @7 := __rust_dealloc(move (ptr@48), move (@46), move (@51))
            storage_dead(@51)
            storage_dead(layout@49)
            storage_dead(ptr@48)
        },
    }
    storage_dead(@46)
    storage_dead(layout@8)
    storage_live(@9)
    storage_live(data@10)
    storage_live(self@11)
<<<<<<< HEAD
    storage_live(@114)
    @114 := ()
    self@11 := &(new_layout@4, move (@114))
    storage_live(@65)
    @65 := copy ((new_layout@4).align)
    @64 := transmute<Alignment, NonZero<usize>[Sized<usize>, {impl ZeroablePrimitive for usize}]>(copy (@65))
    storage_dead(@65)
    storage_live(@66)
    @66 := transmute<NonZero<usize>[Sized<usize>, {impl ZeroablePrimitive for usize}], *const u8>(copy (@64))
    data@10 := NonNull { pointer: copy (@66) }
    storage_dead(@66)
=======
    self@11 := &new_layout@4
    storage_live(@60)
    @60 := copy ((new_layout@4).align)
    @59 := transmute<Alignment, NonZero<usize>[Sized<usize>, {impl ZeroablePrimitive for usize}]>(copy (@60))
    storage_dead(@60)
    storage_live(@61)
    @61 := transmute<NonZero<usize>[Sized<usize>, {impl ZeroablePrimitive for usize}], *const u8>(copy (@59))
    data@10 := NonNull { pointer: copy (@61) }
    storage_dead(@61)
>>>>>>> d0329435
    storage_dead(self@11)
    storage_live(ptr@62)
    storage_live(data@63)
    data@63 := transmute<NonZero<usize>[Sized<usize>, {impl ZeroablePrimitive for usize}], *mut u8>(copy (@59))
    ptr@62 := @PtrFromPartsMut<'_, Slice<u8>>(copy (data@63), const (0 : usize))
    storage_dead(data@63)
    storage_live(@66)
    storage_live(@67)
    @67 := ub_checks<bool>
    if copy (@67) {
        storage_live(@65)
        @65 := transmute<NonZero<usize>[Sized<usize>, {impl ZeroablePrimitive for usize}], *mut ()>(copy (@59))
        @64 := core::ptr::non_null::{NonNull<T>}::new_unchecked::precondition_check(move (@65))
        storage_dead(@65)
    }
    else {
    }
    @66 := cast<*mut Slice<u8>, *const Slice<u8>>(copy (ptr@62))
    @9 := NonNull { pointer: copy (@66) }
    storage_dead(@67)
    storage_dead(@66)
    storage_dead(ptr@62)
    storage_dead(data@10)
    @0 := Result::Ok { 0: move (@9) }
    storage_dead(@9)
    return
}

pub fn alloc::alloc::{impl Allocator for Global}::by_ref<'_0>(@1: &'_0 (Global)) -> &'_0 (Global)
where
    [@TraitClause0]: Sized<Global>,
{
    let @0: &'_ (Global); // return
    let self@1: &'_ (Global); // arg #1

    @0 := copy (self@1)
    return
}

// Full name: alloc::alloc::{impl Allocator for Global}
impl Allocator for Global {
    parent_clause0 = MetaSized<Global>
    fn allocate<'_0> = {impl Allocator for Global}::allocate<'_0_0>
    fn allocate_zeroed<'_0> = {impl Allocator for Global}::allocate_zeroed<'_0_0>
    fn deallocate<'_0> = {impl Allocator for Global}::deallocate<'_0_0>
    fn grow<'_0> = {impl Allocator for Global}::grow<'_0_0>
    fn grow_zeroed<'_0> = {impl Allocator for Global}::grow_zeroed<'_0_0>
    fn shrink<'_0> = {impl Allocator for Global}::shrink<'_0_0>
    fn by_ref<'_0, [@TraitClause0]: Sized<Global>> = alloc::alloc::{impl Allocator for Global}::by_ref<'_0_0>[@TraitClause0_0]
    vtable: {impl Allocator for Global}::{vtable}
}

// Full name: alloc::alloc::handle_alloc_error::ct_error
fn ct_error(@1: Layout) -> !
{
    let @0: !; // return
    let @1: Layout; // arg #1
    let @2: Arguments<'_>; // anonymous local
    let @3: &'_ (Array<&'_ (Str), 1 : usize>); // anonymous local
    let @4: &'_ (Array<&'_ (Str), 1 : usize>); // anonymous local
    let @5: &'_ (Array<&'_ (Str), 1 : usize>); // anonymous local
    let @6: (); // anonymous local
    let @7: (); // anonymous local
    let @8: &'_ (Array<&'_ (Str), 1 : usize>); // anonymous local
    let @9: Array<&'_ (Str), 1 : usize>; // anonymous local
    let @10: (); // anonymous local

    storage_live(@5)
    storage_live(@8)
    storage_live(@9)
    @9 := [const ("allocation failed")]
    storage_live(@10)
    @10 := ()
    @8 := &(@9, move (@10))
    storage_live(@2)
    storage_live(@3)
    storage_live(@4)
    @5 := move (@8)
    storage_live(@7)
    @7 := ()
    @4 := &(*(@5), move (@7))
    storage_live(@6)
    @6 := ()
    @3 := &(*(@4), move (@6))
    @2 := new_const<'_, 1 : usize>(move (@3))
    storage_dead(@3)
    panic(core::panicking::panic_fmt)
}

// Full name: alloc::alloc::handle_alloc_error
pub fn handle_alloc_error(@1: Layout) -> !
{
    let @0: !; // return
    let layout@1: Layout; // arg #1
    let @2: (Layout); // anonymous local
    let @3: Layout; // anonymous local

    storage_live(@2)
    storage_live(@3)
    @3 := copy (layout@1)
    @2 := (move (@3))
    storage_dead(@3)
    @0 := ct_error(move ((@2).0))
}

// Full name: alloc::alloc::exchange_malloc
#[lang_item("exchange_malloc")]
unsafe fn exchange_malloc(@1: usize, @2: usize) -> *mut u8
{
    let @0: *mut u8; // return
    let size@1: usize; // arg #1
    let align@2: usize; // arg #2
    let layout@3: Layout; // local
    let @4: Result<NonNull<Slice<u8>>, AllocError>[Sized<NonNull<Slice<u8>>>, Sized<AllocError>]; // anonymous local
    let ptr@5: NonNull<Slice<u8>>; // local
    let @6: !; // anonymous local
    let @7: bool; // anonymous local
    let @8: (); // anonymous local
    let @9: Alignment; // anonymous local
    let @10: *mut Slice<u8>; // anonymous local
    let @11: &'_ (Global); // anonymous local
    let @12: Global; // anonymous local
    let @13: (); // anonymous local

    storage_live(layout@3)
    storage_live(ptr@5)
    storage_live(@6)
    storage_live(@8)
    storage_live(@11)
    storage_live(@12)
    storage_live(@7)
    @7 := ub_checks<bool>
    if move (@7) {
        @8 := core::alloc::layout::{Layout}::from_size_align_unchecked::precondition_check(copy (size@1), copy (align@2))
    }
    else {
    }
    @12 := Global {  }
    storage_live(@13)
    @13 := ()
    @11 := &(@12, move (@13))
    storage_dead(@7)
    storage_live(@9)
    @9 := transmute<usize, Alignment>(copy (align@2))
    layout@3 := Layout { size: copy (size@1), align: move (@9) }
    storage_dead(@9)
    storage_live(@4)
    @4 := alloc_impl<'_>(move (@11), copy (layout@3), const (false))
    match @4 {
        Result::Ok => {
        },
        Result::Err => {
            @6 := handle_alloc_error(move (layout@3))
        },
    }
    ptr@5 := copy ((@4 as variant Result::Ok).0)
    storage_live(@10)
    @10 := transmute<NonNull<Slice<u8>>, *mut Slice<u8>>(copy (ptr@5))
    @0 := cast<*mut Slice<u8>, *mut u8>(copy (@10))
    storage_dead(@10)
    storage_dead(@4)
    return
}

// Full name: alloc::boxed::Box
#[lang_item("owned_box")]
pub struct Box<T, A>
where
    [@TraitClause0]: MetaSized<T>,
    [@TraitClause1]: Sized<A>,
    [@TraitClause2]: Allocator<A>,
{
  Unique<T>,
  A,
}

#[lang_item("box_new")]
pub fn alloc::boxed::{Box<T, Global>[@TraitClause0::parent_clause0, Sized<Global>, {impl Allocator for Global}]}::new<T>(@1: T) -> Box<T, Global>[@TraitClause0::parent_clause0, Sized<Global>, {impl Allocator for Global}]
where
    [@TraitClause0]: Sized<T>,
{
    let @0: Box<T, Global>[@TraitClause0::parent_clause0, Sized<Global>, {impl Allocator for Global}]; // return
    let x@1: T; // arg #1
    let @2: usize; // anonymous local
    let @3: usize; // anonymous local
    let @4: *mut u8; // anonymous local
    let @5: *const T; // anonymous local

    storage_live(@2)
    storage_live(@3)
    storage_live(@4)
    storage_live(@5)
    @2 := size_of<T>
    @3 := align_of<T>
    @4 := exchange_malloc(move (@2), move (@3))
    @0 := shallow_init_box::<T>(move (@4))
    @5 := transmute<NonNull<T>, *const T>(copy (((@0).0).pointer))
    *(@5) := move (x@1)
    return
}

// Full name: alloc::boxed::{Box<T, Global>[@TraitClause0, Sized<Global>, {impl Allocator for Global}]}::from_raw
pub unsafe fn from_raw<T>(@1: *mut T) -> Box<T, Global>[@TraitClause0, Sized<Global>, {impl Allocator for Global}]
where
    [@TraitClause0]: MetaSized<T>,
{
    let @0: Box<T, Global>[@TraitClause0, Sized<Global>, {impl Allocator for Global}]; // return
    let raw@1: *mut T; // arg #1
    let @2: Unique<T>; // anonymous local
    let @3: NonNull<T>; // anonymous local
    let @4: (); // anonymous local
    let @5: *mut (); // anonymous local
    let @6: *const T; // anonymous local
    let @7: bool; // anonymous local
    let @8: PhantomData<T>; // anonymous local
    let @9: Global; // anonymous local

    storage_live(@4)
    storage_live(@5)
    storage_live(@8)
    storage_live(@9)
    storage_live(@2)
    storage_live(@3)
    storage_live(@6)
    storage_live(@7)
    @7 := ub_checks<bool>
    if copy (@7) {
        storage_live(@5)
        @5 := cast<*mut T, *mut ()>(copy (raw@1))
        @4 := core::ptr::non_null::{NonNull<T>}::new_unchecked::precondition_check(move (@5))
        storage_dead(@5)
    }
    else {
    }
    @6 := cast<*mut T, *const T>(copy (raw@1))
    @3 := NonNull { pointer: copy (@6) }
    storage_dead(@7)
    storage_dead(@6)
    @8 := PhantomData {  }
    @2 := Unique { pointer: move (@3), _marker: move (@8) }
    storage_dead(@3)
    @9 := Global {  }
    @0 := Box { 0: move (@2), 1: move (@9) }
    storage_dead(@2)
    return
}

// Full name: alloc::boxed::{Box<T, Global>[@TraitClause0, Sized<Global>, {impl Allocator for Global}]}::into_raw
pub fn into_raw<T>(@1: Box<T, Global>[@TraitClause0, Sized<Global>, {impl Allocator for Global}]) -> *mut T
where
    [@TraitClause0]: MetaSized<T>,
{
    let @0: *mut T; // return
    let b@1: Box<T, Global>[@TraitClause0, Sized<Global>, {impl Allocator for Global}]; // arg #1
    let @2: ManuallyDrop<Box<T, Global>[@TraitClause0, Sized<Global>, {impl Allocator for Global}]>[MetaSized<Box<T, Global>[@TraitClause0, Sized<Global>, {impl Allocator for Global}]>]; // anonymous local
    let @3: Box<T, Global>[@TraitClause0, Sized<Global>, {impl Allocator for Global}]; // anonymous local
    let @4: *const T; // anonymous local
    let @5: PtrMetadata<T>; // anonymous local

    storage_live(@3)
    storage_live(@4)
    storage_live(@2)
    @2 := ManuallyDrop { value: copy (b@1) }
    @3 := copy ((@2).value)
    @4 := transmute<NonNull<T>, *const T>(copy (((@3).0).pointer))
    storage_live(@5)
    @5 := ptr_metadata(copy (@4))
    @0 := &raw mut (*(@4), move (@5))
    storage_dead(@2)
    return
}

// Full name: alloc::boxed::{Box<T, A>[@TraitClause0, @TraitClause1, @TraitClause2]}::leak
pub fn leak<'a, T, A>(@1: Box<T, A>[@TraitClause0, @TraitClause1, @TraitClause2]) -> &'a mut (T)
where
    [@TraitClause0]: MetaSized<T>,
    [@TraitClause1]: Sized<A>,
    [@TraitClause2]: Allocator<A>,
    A : 'a,
{
    let @0: &'_ mut (T); // return
    let b@1: Box<T, A>[@TraitClause0, @TraitClause1, @TraitClause2]; // arg #1
    let @2: *mut T; // anonymous local
    let @3: *const T; // anonymous local
    let @4: NonNull<T>; // anonymous local
    let @5: PtrMetadata<T>; // anonymous local
    let @6: PtrMetadata<T>; // anonymous local

    storage_live(@2)
    storage_live(@4)
    storage_live(@3)
    @4 := copy (((b@1).0).pointer)
    @3 := transmute<NonNull<T>, *const T>(copy (@4))
    storage_live(@6)
    @6 := ptr_metadata(copy (@3))
    @2 := &raw mut (*(@3), move (@6))
    storage_dead(@3)
    storage_dead(@4)
    storage_live(@5)
    @5 := ptr_metadata(copy (@2))
    @0 := &mut (*(@2), move (@5))
    return
}

// Full name: alloc::boxed::{impl Drop for Box<T, A>[@TraitClause0, @TraitClause1, @TraitClause2]}::drop
pub fn {impl Drop for Box<T, A>[@TraitClause0, @TraitClause1, @TraitClause2]}::drop<'_0, T, A>(@1: &'_0 mut (Box<T, A>[@TraitClause0, @TraitClause1, @TraitClause2]))
where
    [@TraitClause0]: MetaSized<T>,
    [@TraitClause1]: Sized<A>,
    [@TraitClause2]: Allocator<A>,
{
    let @0: (); // return
    let self@1: &'_ mut (Box<T, A>[@TraitClause0, @TraitClause1, @TraitClause2]); // arg #1
    let layout@2: Layout; // local
    let t@3: *const T; // local
    let @4: *mut T; // anonymous local
    let self@5: &'_ (Layout); // local
    let @6: (); // anonymous local
    let @7: &'_ (A); // anonymous local
    let size@8: usize; // local
    let align@9: usize; // local
    let @10: bool; // anonymous local
    let @11: (); // anonymous local
    let @12: Alignment; // anonymous local
    let unique@13: NonNull<u8>; // local
    let @14: *const u8; // anonymous local
    let ptr@15: NonNull<T>; // local
    let ptr@16: PhantomData<T>; // local
    let @17: (); // anonymous local
    let @18: (); // anonymous local

    storage_live(layout@2)
    storage_live(@4)
    storage_live(@6)
    storage_live(@7)
    storage_live(size@8)
    storage_live(@11)
    storage_live(unique@13)
    storage_live(@14)
    storage_live(ptr@15)
    storage_live(ptr@16)
    storage_live(@18)
    ptr@15 := copy (((*(self@1)).0).pointer)
    ptr@16 := copy (((*(self@1)).0)._marker)
    storage_live(t@3)
    @4 := transmute<NonNull<T>, *mut T>(copy (ptr@15))
    t@3 := transmute<NonNull<T>, *const T>(copy (ptr@15))
    storage_live(align@9)
    size@8 := size_of_val<T>[@TraitClause0](copy (t@3))
    align@9 := align_of_val<T>[@TraitClause0](move (t@3))
    storage_live(@10)
    @10 := ub_checks<bool>
    if move (@10) {
        @11 := core::alloc::layout::{Layout}::from_size_align_unchecked::precondition_check(copy (size@8), copy (align@9))
    }
    else {
    }
    storage_dead(@10)
    storage_live(@12)
    @12 := transmute<usize, Alignment>(copy (align@9))
    layout@2 := Layout { size: copy (size@8), align: move (@12) }
    storage_dead(@12)
    storage_dead(align@9)
    storage_dead(t@3)
    storage_live(self@5)
    storage_live(@17)
    @17 := ()
    self@5 := &(layout@2, move (@17))
    storage_dead(self@5)
    switch move (size@8) {
        0 : usize => {
        },
        _ => {
            storage_live(@7)
            storage_live(@18)
            @18 := ()
            @7 := &((*(self@1)).1, move (@18))
            storage_live(@14)
            @14 := cast<*mut T, *const u8>(copy (@4))
            unique@13 := NonNull { pointer: move (@14) }
            storage_dead(@14)
            @6 := @TraitClause2::deallocate<'_>(move (@7), move (unique@13), copy (layout@2))
            storage_dead(@7)
        },
    }
    storage_dead(ptr@16)
    @0 := ()
    return
}

// Full name: alloc::boxed::{impl Drop for Box<T, A>[@TraitClause0, @TraitClause1, @TraitClause2]}
impl<T, A> Drop for Box<T, A>[@TraitClause0, @TraitClause1, @TraitClause2]
where
    [@TraitClause0]: MetaSized<T>,
    [@TraitClause1]: Sized<A>,
    [@TraitClause2]: Allocator<A>,
{
    parent_clause0 = MetaSized<Box<T, A>[@TraitClause0, @TraitClause1, @TraitClause2]>
    fn drop<'_0> = {impl Drop for Box<T, A>[@TraitClause0, @TraitClause1, @TraitClause2]}::drop<'_0_0, T, A>[@TraitClause0, @TraitClause1, @TraitClause2]
    vtable: {impl Drop for Box<T, A>[@TraitClause0, @TraitClause1, @TraitClause2]}::{vtable}<T, A>[@TraitClause0, @TraitClause1, @TraitClause2]
}

// Full name: test_crate::foo
unsafe fn foo()
{
    let @0: (); // return
    let b@1: Box<i32, Global>[MetaSized<i32>, Sized<Global>, {impl Allocator for Global}]; // local
    let p@2: *mut i32; // local
    let @3: Box<i32, Global>[MetaSized<i32>, Sized<Global>, {impl Allocator for Global}]; // anonymous local
    let @4: &'_ mut (i32); // anonymous local
    let @5: Box<i32, Global>[MetaSized<i32>, Sized<Global>, {impl Allocator for Global}]; // anonymous local
    let b@6: Box<i32, Global>[MetaSized<i32>, Sized<Global>, {impl Allocator for Global}]; // local
    let @7: *mut i32; // anonymous local
    let i@8: i32; // local
    let @9: *const i32; // anonymous local

    storage_live(@9)
    storage_live(b@1)
    b@1 := alloc::boxed::{Box<T, Global>[@TraitClause0::parent_clause0, Sized<Global>, {impl Allocator for Global}]}::new<i32>[Sized<i32>](const (42 : i32))
    storage_live(p@2)
    storage_live(@3)
    @3 := move (b@1)
    p@2 := into_raw<i32>[MetaSized<i32>](move (@3))
    storage_dead(@3)
    storage_live(@4)
    storage_live(@5)
    @5 := alloc::boxed::{Box<T, Global>[@TraitClause0::parent_clause0, Sized<Global>, {impl Allocator for Global}]}::new<i32>[Sized<i32>](const (42 : i32))
    @4 := leak<'_, i32, Global>[MetaSized<i32>, Sized<Global>, {impl Allocator for Global}](move (@5))
    storage_dead(@5)
    storage_dead(@4)
    storage_live(b@6)
    storage_live(@7)
    @7 := copy (p@2)
    b@6 := from_raw<i32>[MetaSized<i32>](move (@7))
    storage_dead(@7)
    storage_live(i@8)
    @9 := transmute<NonNull<i32>, *const i32>(copy (((b@6).0).pointer))
    i@8 := copy (*(@9))
    @0 := ()
    storage_dead(i@8)
    drop[{impl Drop for Box<T, A>[@TraitClause0, @TraitClause1, @TraitClause2]}<i32, Global>[MetaSized<i32>, Sized<Global>, {impl Allocator for Global}]] b@6
    storage_dead(b@6)
    storage_dead(p@2)
    storage_dead(b@1)
    @0 := ()
    return
}


<|MERGE_RESOLUTION|>--- conflicted
+++ resolved
@@ -2711,64 +2711,6 @@
     let @52: bool; // anonymous local
     let @53: (); // anonymous local
     let @54: bool; // anonymous local
-<<<<<<< HEAD
-    let @55: bool; // anonymous local
-    let @56: bool; // anonymous local
-    let @57: (); // anonymous local
-    let @58: bool; // anonymous local
-    let self@59: &'_ (Layout); // local
-    let self@60: &'_ (Layout); // local
-    let @61: NonNull<u8>; // anonymous local
-    let @62: *const u8; // anonymous local
-    let @63: usize; // anonymous local
-    let @64: (); // anonymous local
-    let @65: *mut (); // anonymous local
-    let @66: isize; // anonymous local
-    let v@67: NonNull<u8>; // local
-    let @68: isize; // anonymous local
-    let v@69: NonNull<u8>; // local
-    let @70: (); // anonymous local
-    let @71: *const (); // anonymous local
-    let @72: bool; // anonymous local
-    let ptr@73: *mut Slice<u8>; // local
-    let data@74: *mut u8; // local
-    let @75: (); // anonymous local
-    let @76: *mut (); // anonymous local
-    let @77: *const Slice<u8>; // anonymous local
-    let @78: isize; // anonymous local
-    let v@79: NonNull<Slice<u8>>; // local
-    let @80: *mut Slice<u8>; // anonymous local
-    let @81: (); // anonymous local
-    let @82: *const (); // anonymous local
-    let @83: *mut (); // anonymous local
-    let @84: bool; // anonymous local
-    let self@85: &'_ (Layout); // local
-    let layout@86: Layout; // local
-    let self@87: &'_ (Layout); // local
-    let self@88: &'_ (Layout); // local
-    let @89: (); // anonymous local
-    let @90: (); // anonymous local
-    let @91: (); // anonymous local
-    let @92: (); // anonymous local
-    let @93: (); // anonymous local
-    let @94: (); // anonymous local
-    let @95: (); // anonymous local
-    let @96: (); // anonymous local
-    let @97: (); // anonymous local
-    let @98: (); // anonymous local
-    let @99: (); // anonymous local
-    let @100: (); // anonymous local
-    let @101: (); // anonymous local
-    let @102: AllocError; // anonymous local
-    let @103: Result<NonNull<Slice<u8>>, AllocError>[Sized<NonNull<Slice<u8>>>, Sized<AllocError>]; // anonymous local
-    let @104: Option<NonNull<u8>>[Sized<NonNull<u8>>]; // anonymous local
-    let @105: AllocError; // anonymous local
-    let @106: Result<NonNull<u8>, AllocError>[Sized<NonNull<u8>>, Sized<AllocError>]; // anonymous local
-    let @107: AllocError; // anonymous local
-    let @108: Result<NonNull<Slice<u8>>, AllocError>[Sized<NonNull<Slice<u8>>>, Sized<AllocError>]; // anonymous local
-
-    storage_live(@6)
-=======
     let self@55: &'_ (Layout); // local
     let self@56: &'_ (Layout); // local
     let @57: NonNull<u8>; // anonymous local
@@ -2799,16 +2741,28 @@
     let layout@82: Layout; // local
     let self@83: &'_ (Layout); // local
     let self@84: &'_ (Layout); // local
-    let @85: AllocError; // anonymous local
-    let @86: Result<NonNull<Slice<u8>>, AllocError>[Sized<NonNull<Slice<u8>>>, Sized<AllocError>]; // anonymous local
-    let @87: Option<NonNull<u8>>[Sized<NonNull<u8>>]; // anonymous local
-    let @88: AllocError; // anonymous local
-    let @89: Result<NonNull<u8>, AllocError>[Sized<NonNull<u8>>, Sized<AllocError>]; // anonymous local
-    let @90: AllocError; // anonymous local
-    let @91: Result<NonNull<Slice<u8>>, AllocError>[Sized<NonNull<Slice<u8>>>, Sized<AllocError>]; // anonymous local
+    let @85: (); // anonymous local
+    let @86: (); // anonymous local
+    let @87: (); // anonymous local
+    let @88: (); // anonymous local
+    let @89: (); // anonymous local
+    let @90: (); // anonymous local
+    let @91: (); // anonymous local
+    let @92: (); // anonymous local
+    let @93: (); // anonymous local
+    let @94: (); // anonymous local
+    let @95: (); // anonymous local
+    let @96: (); // anonymous local
+    let @97: (); // anonymous local
+    let @98: AllocError; // anonymous local
+    let @99: Result<NonNull<Slice<u8>>, AllocError>[Sized<NonNull<Slice<u8>>>, Sized<AllocError>]; // anonymous local
+    let @100: Option<NonNull<u8>>[Sized<NonNull<u8>>]; // anonymous local
+    let @101: AllocError; // anonymous local
+    let @102: Result<NonNull<u8>, AllocError>[Sized<NonNull<u8>>, Sized<AllocError>]; // anonymous local
+    let @103: AllocError; // anonymous local
+    let @104: Result<NonNull<Slice<u8>>, AllocError>[Sized<NonNull<Slice<u8>>>, Sized<AllocError>]; // anonymous local
 
     storage_live(old_size@6)
->>>>>>> d0329435
     storage_live(old_size@8)
     storage_live(@9)
     storage_live(@10)
@@ -2882,15 +2836,14 @@
     storage_live(@78)
     storage_live(@79)
     storage_live(@80)
-<<<<<<< HEAD
-    storage_live(@81)
-    storage_live(@82)
-    storage_live(@83)
-    storage_live(@84)
-    storage_live(self@85)
-    storage_live(layout@86)
-    storage_live(self@87)
-    storage_live(self@88)
+    storage_live(self@81)
+    storage_live(layout@82)
+    storage_live(self@83)
+    storage_live(self@84)
+    storage_live(@86)
+    storage_live(@87)
+    storage_live(@88)
+    storage_live(@89)
     storage_live(@90)
     storage_live(@91)
     storage_live(@92)
@@ -2906,66 +2859,25 @@
     storage_live(@102)
     storage_live(@103)
     storage_live(@104)
-    storage_live(@105)
-    storage_live(@106)
-    storage_live(@107)
-    storage_live(@108)
     storage_live(self@7)
-    storage_live(@89)
-    @89 := ()
-    self@7 := &(old_layout@3, move (@89))
-    @6 := copy ((old_layout@3).size)
-=======
-    storage_live(self@81)
-    storage_live(layout@82)
-    storage_live(self@83)
-    storage_live(self@84)
     storage_live(@85)
-    storage_live(@86)
-    storage_live(@87)
-    storage_live(@88)
-    storage_live(@89)
-    storage_live(@90)
-    storage_live(@91)
-    storage_live(self@7)
-    self@7 := &old_layout@3
+    @85 := ()
+    self@7 := &(old_layout@3, move (@85))
     old_size@6 := copy ((old_layout@3).size)
->>>>>>> d0329435
     storage_dead(self@7)
     switch copy (old_size@6) {
         0 : usize => {
         },
         _ => {
-<<<<<<< HEAD
-            storage_live(old_size@9)
-            storage_live(@92)
-            @92 := ()
-            old_size@9 := &(@6, move (@92))
-            storage_live(@10)
-            storage_live(self@12)
-            storage_live(@91)
-            @91 := ()
-            self@12 := &(old_layout@3, move (@91))
-            @45 := copy ((old_layout@3).align)
-            @46 := copy ((@45).0)
-            @47 := @discriminant(@46)
-            @48 := copy (@47) >= const (1 : u64)
-            @49 := copy (@47) <= const (9223372036854775808 : u64)
-            @50 := copy (@48) & copy (@49)
-            assert(copy (@50) == true)
-            @11 := cast<u64, usize>(copy (@47))
-            storage_dead(self@12)
-            storage_live(@13)
-            storage_live(self@14)
-            storage_live(@90)
-            @90 := ()
-            self@14 := &(new_layout@4, move (@90))
-=======
             storage_live(old_size@8)
-            old_size@8 := &old_size@6
+            storage_live(@88)
+            @88 := ()
+            old_size@8 := &(old_size@6, move (@88))
             storage_live(@9)
             storage_live(self@11)
-            self@11 := &old_layout@3
+            storage_live(@87)
+            @87 := ()
+            self@11 := &(old_layout@3, move (@87))
             @41 := copy ((old_layout@3).align)
             @42 := copy ((@41).0)
             @43 := @discriminant(@42)
@@ -2977,12 +2889,13 @@
             storage_dead(self@11)
             storage_live(@12)
             storage_live(self@13)
-            self@13 := &new_layout@4
+            storage_live(@86)
+            @86 := ()
+            self@13 := &(new_layout@4, move (@86))
             storage_live(@47)
             @47 := copy ((new_layout@4).align)
             storage_live(@49)
             storage_live(@50)
->>>>>>> d0329435
             storage_live(@51)
             storage_live(@52)
             storage_live(@48)
@@ -3016,24 +2929,13 @@
                     Result::Ok => {
                     },
                     Result::Err => {
-<<<<<<< HEAD
-                        storage_dead(v@79)
-                        storage_dead(@78)
-                        storage_dead(self@37)
-                        @102 := AllocError {  }
-                        @103 := Result::Err { 0: move (@102) }
-                        @0 := move (@103)
-                        storage_dead(@36)
-                        storage_dead(old_size@35)
-=======
                         storage_dead(v@75)
                         storage_dead(@74)
                         storage_dead(self@34)
-                        @85 := AllocError {  }
-                        @86 := Result::Err { 0: move (@85) }
-                        @0 := move (@86)
+                        @98 := AllocError {  }
+                        @99 := Result::Err { 0: move (@98) }
+                        @0 := move (@99)
                         storage_dead(@33)
->>>>>>> d0329435
                         return
                     },
                 }
@@ -3063,39 +2965,6 @@
                 }
                 else {
                 }
-<<<<<<< HEAD
-                copy_nonoverlapping(copy (src@39), copy (dst@41), copy (@6))
-                storage_dead(@84)
-                storage_dead(count@42)
-                storage_dead(dst@41)
-                storage_dead(src@39)
-                storage_live(layout@44)
-                layout@44 := copy (old_layout@3)
-                storage_live(self@85)
-                storage_live(@99)
-                @99 := ()
-                self@85 := &(layout@44, move (@99))
-                storage_dead(self@85)
-                switch copy (@6) {
-                    0 : usize => {
-                    },
-                    _ => {
-                        storage_live(layout@86)
-                        layout@86 := copy (old_layout@3)
-                        storage_live(self@87)
-                        storage_live(@101)
-                        @101 := ()
-                        self@87 := &(layout@86, move (@101))
-                        storage_dead(self@87)
-                        storage_live(self@88)
-                        storage_live(@100)
-                        @100 := ()
-                        self@88 := &(layout@86, move (@100))
-                        assert(copy (@50) == true)
-                        storage_dead(self@88)
-                        @43 := __rust_dealloc(move (ptr@40), copy (@6), move (@11))
-                        storage_dead(layout@86)
-=======
                 copy_nonoverlapping(copy (src@36), copy (dst@38), copy (old_size@6))
                 storage_dead(@80)
                 storage_dead(dst@38)
@@ -3103,7 +2972,9 @@
                 storage_live(layout@40)
                 layout@40 := copy (old_layout@3)
                 storage_live(self@81)
-                self@81 := &layout@40
+                storage_live(@95)
+                @95 := ()
+                self@81 := &(layout@40, move (@95))
                 storage_dead(self@81)
                 switch copy (old_size@6) {
                     0 : usize => {
@@ -3112,79 +2983,37 @@
                         storage_live(layout@82)
                         layout@82 := copy (old_layout@3)
                         storage_live(self@83)
-                        self@83 := &layout@82
+                        storage_live(@97)
+                        @97 := ()
+                        self@83 := &(layout@82, move (@97))
                         storage_dead(self@83)
                         storage_live(self@84)
-                        self@84 := &layout@82
+                        storage_live(@96)
+                        @96 := ()
+                        self@84 := &(layout@82, move (@96))
                         assert(copy (@46) == true)
                         storage_dead(self@84)
                         @39 := __rust_dealloc(move (ptr@37), copy (old_size@6), move (@10))
                         storage_dead(layout@82)
->>>>>>> d0329435
                     },
                 }
                 storage_dead(layout@40)
                 @0 := Result::Ok { 0: copy (new_ptr@35) }
                 return
             }
-<<<<<<< HEAD
-            storage_dead(@13)
-            storage_dead(@10)
-            storage_live(old_size@8)
-            old_size@8 := copy (@6)
-            storage_live(self@16)
-            storage_live(@94)
-            @94 := ()
-            self@16 := &(new_layout@4, move (@94))
-            new_size@15 := copy ((new_layout@4).size)
-            storage_dead(self@16)
-            storage_live(cond@17)
-            storage_live(self@18)
-            storage_live(@93)
-            @93 := ()
-            self@18 := &(old_layout@3, move (@93))
-            storage_dead(self@18)
-            cond@17 := copy (new_size@15) >= copy (@6)
-            @58 := ub_checks<bool>
-            if copy (@58) {
-                @57 := core::hint::assert_unchecked::precondition_check(copy (cond@17))
-                assert(copy (cond@17) == true)
-                storage_dead(cond@17)
-                storage_live(ptr@20)
-                storage_live(self@21)
-                self@21 := copy (ptr@2)
-                ptr@20 := transmute<NonNull<u8>, *mut u8>(copy (ptr@2))
-                storage_dead(self@21)
-                storage_live(layout@22)
-                layout@22 := copy (old_layout@3)
-                storage_live(new_size@23)
-                new_size@23 := copy (new_size@15)
-                storage_live(self@59)
-                storage_live(@98)
-                @98 := ()
-                self@59 := &(layout@22, move (@98))
-                storage_dead(self@59)
-                storage_live(self@60)
-                storage_live(@97)
-                @97 := ()
-                self@60 := &(layout@22, move (@97))
-                assert(copy (@50) == true)
-                storage_dead(self@60)
-                raw_ptr@19 := __rust_realloc(move (ptr@20), copy (@6), move (@11), copy (new_size@15))
-                storage_dead(new_size@23)
-                storage_dead(layout@22)
-                storage_dead(ptr@20)
-                storage_live(@24)
-=======
             storage_dead(@12)
             storage_dead(@9)
             storage_live(self@15)
-            self@15 := &new_layout@4
+            storage_live(@90)
+            @90 := ()
+            self@15 := &(new_layout@4, move (@90))
             new_size@14 := copy ((new_layout@4).size)
             storage_dead(self@15)
             storage_live(cond@16)
             storage_live(self@17)
-            self@17 := &old_layout@3
+            storage_live(@89)
+            @89 := ()
+            self@17 := &(old_layout@3, move (@89))
             storage_dead(self@17)
             cond@16 := copy (new_size@14) >= copy (old_size@6)
             @54 := ub_checks<bool>
@@ -3202,10 +3031,14 @@
                 storage_live(new_size@22)
                 new_size@22 := copy (new_size@14)
                 storage_live(self@55)
-                self@55 := &layout@21
+                storage_live(@94)
+                @94 := ()
+                self@55 := &(layout@21, move (@94))
                 storage_dead(self@55)
                 storage_live(self@56)
-                self@56 := &layout@21
+                storage_live(@93)
+                @93 := ()
+                self@56 := &(layout@21, move (@93))
                 assert(copy (@46) == true)
                 storage_dead(self@56)
                 raw_ptr@18 := __rust_realloc(move (ptr@19), copy (old_size@6), move (@10), copy (new_size@14))
@@ -3214,7 +3047,6 @@
                 storage_dead(ptr@19)
                 storage_live(@23)
                 storage_live(self@24)
->>>>>>> d0329435
                 storage_live(self@25)
                 storage_live(ptr@26)
                 ptr@26 := copy (raw_ptr@18)
@@ -3223,15 +3055,9 @@
                 @59 := transmute<*mut u8, usize>(copy (raw_ptr@18))
                 switch move (@59) {
                     0 : usize => {
-<<<<<<< HEAD
-                        storage_dead(@63)
-                        @104 := Option::None {  }
-                        self@26 := move (@104)
-=======
                         storage_dead(@59)
-                        @87 := Option::None {  }
-                        self@25 := move (@87)
->>>>>>> d0329435
+                        @100 := Option::None {  }
+                        self@25 := move (@100)
                     },
                     _ => {
                         storage_dead(@59)
@@ -3247,35 +3073,6 @@
                 }
             }
             else {
-<<<<<<< HEAD
-                assert(copy (cond@17) == true)
-                storage_dead(cond@17)
-                storage_live(ptr@20)
-                storage_live(self@21)
-                self@21 := copy (ptr@2)
-                ptr@20 := transmute<NonNull<u8>, *mut u8>(copy (ptr@2))
-                storage_dead(self@21)
-                storage_live(layout@22)
-                layout@22 := copy (old_layout@3)
-                storage_live(new_size@23)
-                new_size@23 := copy (new_size@15)
-                storage_live(self@59)
-                storage_live(@96)
-                @96 := ()
-                self@59 := &(layout@22, move (@96))
-                storage_dead(self@59)
-                storage_live(self@60)
-                storage_live(@95)
-                @95 := ()
-                self@60 := &(layout@22, move (@95))
-                assert(copy (@50) == true)
-                storage_dead(self@60)
-                raw_ptr@19 := __rust_realloc(move (ptr@20), copy (@6), move (@11), copy (new_size@15))
-                storage_dead(new_size@23)
-                storage_dead(layout@22)
-                storage_dead(ptr@20)
-                storage_live(@24)
-=======
                 assert(copy (cond@16) == true)
                 storage_dead(cond@16)
                 storage_live(ptr@19)
@@ -3288,10 +3085,14 @@
                 storage_live(new_size@22)
                 new_size@22 := copy (new_size@14)
                 storage_live(self@55)
-                self@55 := &layout@21
+                storage_live(@92)
+                @92 := ()
+                self@55 := &(layout@21, move (@92))
                 storage_dead(self@55)
                 storage_live(self@56)
-                self@56 := &layout@21
+                storage_live(@91)
+                @91 := ()
+                self@56 := &(layout@21, move (@91))
                 assert(copy (@46) == true)
                 storage_dead(self@56)
                 raw_ptr@18 := __rust_realloc(move (ptr@19), copy (old_size@6), move (@10), copy (new_size@14))
@@ -3300,7 +3101,6 @@
                 storage_dead(ptr@19)
                 storage_live(@23)
                 storage_live(self@24)
->>>>>>> d0329435
                 storage_live(self@25)
                 storage_live(ptr@26)
                 ptr@26 := copy (raw_ptr@18)
@@ -3309,15 +3109,9 @@
                 @59 := transmute<*mut u8, usize>(copy (raw_ptr@18))
                 switch move (@59) {
                     0 : usize => {
-<<<<<<< HEAD
-                        storage_dead(@63)
-                        @104 := Option::None {  }
-                        self@26 := move (@104)
-=======
                         storage_dead(@59)
-                        @87 := Option::None {  }
-                        self@25 := move (@87)
->>>>>>> d0329435
+                        @100 := Option::None {  }
+                        self@25 := move (@100)
                     },
                     _ => {
                         storage_dead(@59)
@@ -3341,15 +3135,9 @@
             storage_live(v@63)
             match self@25 {
                 Option::None => {
-<<<<<<< HEAD
-                    @105 := AllocError {  }
-                    @106 := Result::Err { 0: move (@105) }
-                    self@25 := move (@106)
-=======
-                    @88 := AllocError {  }
-                    @89 := Result::Err { 0: move (@88) }
-                    self@24 := move (@89)
->>>>>>> d0329435
+                    @101 := AllocError {  }
+                    @102 := Result::Err { 0: move (@101) }
+                    self@24 := move (@102)
                 },
                 Option::Some => {
                     v@63 := move ((self@25 as variant Option::Some).0)
@@ -3365,23 +3153,13 @@
                 Result::Ok => {
                 },
                 Result::Err => {
-<<<<<<< HEAD
-                    storage_dead(v@69)
-                    storage_dead(@68)
-                    storage_dead(self@25)
-                    @107 := AllocError {  }
-                    @108 := Result::Err { 0: move (@107) }
-                    @0 := move (@108)
-                    storage_dead(@24)
-=======
                     storage_dead(v@65)
                     storage_dead(@64)
                     storage_dead(self@24)
-                    @90 := AllocError {  }
-                    @91 := Result::Err { 0: move (@90) }
-                    @0 := move (@91)
+                    @103 := AllocError {  }
+                    @104 := Result::Err { 0: move (@103) }
+                    @0 := move (@104)
                     storage_dead(@23)
->>>>>>> d0329435
                     storage_dead(old_size@8)
                     return
                 },
@@ -3666,73 +3444,6 @@
     let @70: u64; // anonymous local
     let @71: bool; // anonymous local
     let @72: bool; // anonymous local
-<<<<<<< HEAD
-    let @73: Alignment; // anonymous local
-    let @74: AlignmentEnum; // anonymous local
-    let @75: u64; // anonymous local
-    let @76: bool; // anonymous local
-    let @77: bool; // anonymous local
-    let @78: bool; // anonymous local
-    let @79: (); // anonymous local
-    let @80: bool; // anonymous local
-    let self@81: &'_ (Layout); // local
-    let self@82: &'_ (Layout); // local
-    let @83: NonNull<u8>; // anonymous local
-    let @84: *const u8; // anonymous local
-    let @85: usize; // anonymous local
-    let @86: (); // anonymous local
-    let @87: *mut (); // anonymous local
-    let @88: isize; // anonymous local
-    let v@89: NonNull<u8>; // local
-    let @90: isize; // anonymous local
-    let v@91: NonNull<u8>; // local
-    let ptr@92: *mut Slice<u8>; // local
-    let data@93: *mut u8; // local
-    let @94: (); // anonymous local
-    let @95: *mut (); // anonymous local
-    let @96: *const Slice<u8>; // anonymous local
-    let @97: isize; // anonymous local
-    let v@98: NonNull<Slice<u8>>; // local
-    let @99: *mut Slice<u8>; // anonymous local
-    let @100: (); // anonymous local
-    let @101: *const (); // anonymous local
-    let @102: *mut (); // anonymous local
-    let @103: bool; // anonymous local
-    let @104: usize; // anonymous local
-    let self@105: &'_ (Layout); // local
-    let layout@106: Layout; // local
-    let self@107: &'_ (Layout); // local
-    let self@108: &'_ (Layout); // local
-    let @109: (); // anonymous local
-    let @110: (); // anonymous local
-    let @111: (); // anonymous local
-    let @112: (); // anonymous local
-    let @113: (); // anonymous local
-    let @114: (); // anonymous local
-    let @115: (); // anonymous local
-    let @116: (); // anonymous local
-    let @117: (); // anonymous local
-    let @118: (); // anonymous local
-    let @119: (); // anonymous local
-    let @120: (); // anonymous local
-    let @121: (); // anonymous local
-    let @122: (); // anonymous local
-    let @123: (); // anonymous local
-    let @124: (); // anonymous local
-    let @125: AllocError; // anonymous local
-    let @126: Result<Infallible, AllocError>[Sized<Infallible>, Sized<AllocError>]; // anonymous local
-    let @127: ControlFlow<Result<Infallible, AllocError>[Sized<Infallible>, Sized<AllocError>], NonNull<Slice<u8>>>[Sized<Result<Infallible, AllocError>[Sized<Infallible>, Sized<AllocError>]>, Sized<NonNull<Slice<u8>>>]; // anonymous local
-    let @128: Option<NonNull<u8>>[Sized<NonNull<u8>>]; // anonymous local
-    let @129: AllocError; // anonymous local
-    let @130: Result<NonNull<Slice<u8>>, AllocError>[Sized<NonNull<Slice<u8>>>, Sized<AllocError>]; // anonymous local
-    let @131: AllocError; // anonymous local
-    let @132: Result<NonNull<u8>, AllocError>[Sized<NonNull<u8>>, Sized<AllocError>]; // anonymous local
-    let @133: AllocError; // anonymous local
-    let @134: Result<Infallible, AllocError>[Sized<Infallible>, Sized<AllocError>]; // anonymous local
-    let @135: ControlFlow<Result<Infallible, AllocError>[Sized<Infallible>, Sized<AllocError>], NonNull<u8>>[Sized<Result<Infallible, AllocError>[Sized<Infallible>, Sized<AllocError>]>, Sized<NonNull<u8>>]; // anonymous local
-    let @136: AllocError; // anonymous local
-    let @137: Result<NonNull<Slice<u8>>, AllocError>[Sized<NonNull<Slice<u8>>>, Sized<AllocError>]; // anonymous local
-=======
     let @73: bool; // anonymous local
     let @74: (); // anonymous local
     let @75: bool; // anonymous local
@@ -3764,20 +3475,35 @@
     let layout@101: Layout; // local
     let self@102: &'_ (Layout); // local
     let self@103: &'_ (Layout); // local
-    let @104: AllocError; // anonymous local
-    let @105: Result<Infallible, AllocError>[Sized<Infallible>, Sized<AllocError>]; // anonymous local
-    let @106: ControlFlow<Result<Infallible, AllocError>[Sized<Infallible>, Sized<AllocError>], NonNull<Slice<u8>>>[Sized<Result<Infallible, AllocError>[Sized<Infallible>, Sized<AllocError>]>, Sized<NonNull<Slice<u8>>>]; // anonymous local
-    let @107: Option<NonNull<u8>>[Sized<NonNull<u8>>]; // anonymous local
-    let @108: AllocError; // anonymous local
-    let @109: Result<NonNull<Slice<u8>>, AllocError>[Sized<NonNull<Slice<u8>>>, Sized<AllocError>]; // anonymous local
-    let @110: AllocError; // anonymous local
-    let @111: Result<NonNull<u8>, AllocError>[Sized<NonNull<u8>>, Sized<AllocError>]; // anonymous local
-    let @112: AllocError; // anonymous local
-    let @113: Result<Infallible, AllocError>[Sized<Infallible>, Sized<AllocError>]; // anonymous local
-    let @114: ControlFlow<Result<Infallible, AllocError>[Sized<Infallible>, Sized<AllocError>], NonNull<u8>>[Sized<Result<Infallible, AllocError>[Sized<Infallible>, Sized<AllocError>]>, Sized<NonNull<u8>>]; // anonymous local
-    let @115: AllocError; // anonymous local
-    let @116: Result<NonNull<Slice<u8>>, AllocError>[Sized<NonNull<Slice<u8>>>, Sized<AllocError>]; // anonymous local
->>>>>>> d0329435
+    let @104: (); // anonymous local
+    let @105: (); // anonymous local
+    let @106: (); // anonymous local
+    let @107: (); // anonymous local
+    let @108: (); // anonymous local
+    let @109: (); // anonymous local
+    let @110: (); // anonymous local
+    let @111: (); // anonymous local
+    let @112: (); // anonymous local
+    let @113: (); // anonymous local
+    let @114: (); // anonymous local
+    let @115: (); // anonymous local
+    let @116: (); // anonymous local
+    let @117: (); // anonymous local
+    let @118: (); // anonymous local
+    let @119: (); // anonymous local
+    let @120: AllocError; // anonymous local
+    let @121: Result<Infallible, AllocError>[Sized<Infallible>, Sized<AllocError>]; // anonymous local
+    let @122: ControlFlow<Result<Infallible, AllocError>[Sized<Infallible>, Sized<AllocError>], NonNull<Slice<u8>>>[Sized<Result<Infallible, AllocError>[Sized<Infallible>, Sized<AllocError>]>, Sized<NonNull<Slice<u8>>>]; // anonymous local
+    let @123: Option<NonNull<u8>>[Sized<NonNull<u8>>]; // anonymous local
+    let @124: AllocError; // anonymous local
+    let @125: Result<NonNull<Slice<u8>>, AllocError>[Sized<NonNull<Slice<u8>>>, Sized<AllocError>]; // anonymous local
+    let @126: AllocError; // anonymous local
+    let @127: Result<NonNull<u8>, AllocError>[Sized<NonNull<u8>>, Sized<AllocError>]; // anonymous local
+    let @128: AllocError; // anonymous local
+    let @129: Result<Infallible, AllocError>[Sized<Infallible>, Sized<AllocError>]; // anonymous local
+    let @130: ControlFlow<Result<Infallible, AllocError>[Sized<Infallible>, Sized<AllocError>], NonNull<u8>>[Sized<Result<Infallible, AllocError>[Sized<Infallible>, Sized<AllocError>]>, Sized<NonNull<u8>>]; // anonymous local
+    let @131: AllocError; // anonymous local
+    let @132: Result<NonNull<Slice<u8>>, AllocError>[Sized<NonNull<Slice<u8>>>, Sized<AllocError>]; // anonymous local
 
     storage_live(new_size@5)
     storage_live(@7)
@@ -3865,26 +3591,16 @@
     storage_live(layout@101)
     storage_live(self@102)
     storage_live(self@103)
-    storage_live(@104)
-<<<<<<< HEAD
-    storage_live(self@105)
-    storage_live(layout@106)
-    storage_live(self@107)
-    storage_live(self@108)
-=======
-    storage_live(@105)
     storage_live(@106)
     storage_live(@107)
     storage_live(@108)
-    storage_live(@109)
     storage_live(@110)
->>>>>>> d0329435
     storage_live(@111)
     storage_live(@112)
     storage_live(@113)
+    storage_live(@114)
     storage_live(@115)
     storage_live(@116)
-<<<<<<< HEAD
     storage_live(@117)
     storage_live(@118)
     storage_live(@119)
@@ -3901,56 +3617,25 @@
     storage_live(@130)
     storage_live(@131)
     storage_live(@132)
-    storage_live(@133)
-    storage_live(@134)
-    storage_live(@135)
-    storage_live(@136)
-    storage_live(@137)
     storage_live(self@6)
-    storage_live(@109)
-    @109 := ()
-    self@6 := &(new_layout@4, move (@109))
-    @5 := copy ((new_layout@4).size)
-=======
-    storage_live(self@6)
-    self@6 := &new_layout@4
+    storage_live(@104)
+    @104 := ()
+    self@6 := &(new_layout@4, move (@104))
     new_size@5 := copy ((new_layout@4).size)
->>>>>>> d0329435
     storage_dead(self@6)
     switch copy (new_size@5) {
         0 : usize => {
         },
         _ => {
-<<<<<<< HEAD
-            storage_live(new_size@13)
-            storage_live(@113)
-            @113 := ()
-            new_size@13 := &(@5, move (@113))
-            storage_live(@14)
-            storage_live(self@16)
-            storage_live(@112)
-            @112 := ()
-            self@16 := &(old_layout@3, move (@112))
-            @45 := copy ((old_layout@3).align)
-            @46 := copy ((@45).0)
-            @47 := @discriminant(@46)
-            @48 := copy (@47) >= const (1 : u64)
-            @49 := copy (@47) <= const (9223372036854775808 : u64)
-            @50 := copy (@48) & copy (@49)
-            assert(copy (@50) == true)
-            @15 := cast<u64, usize>(copy (@47))
-            storage_dead(self@16)
-            storage_live(@17)
-            storage_live(self@18)
-            storage_live(@111)
-            @111 := ()
-            self@18 := &(new_layout@4, move (@111))
-=======
             storage_live(new_size@12)
-            new_size@12 := &new_size@5
+            storage_live(@108)
+            @108 := ()
+            new_size@12 := &(new_size@5, move (@108))
             storage_live(@13)
             storage_live(self@15)
-            self@15 := &old_layout@3
+            storage_live(@107)
+            @107 := ()
+            self@15 := &(old_layout@3, move (@107))
             @40 := copy ((old_layout@3).align)
             @41 := copy ((@40).0)
             @42 := @discriminant(@41)
@@ -3962,13 +3647,14 @@
             storage_dead(self@15)
             storage_live(@16)
             storage_live(self@17)
-            self@17 := &new_layout@4
+            storage_live(@106)
+            @106 := ()
+            self@17 := &(new_layout@4, move (@106))
             storage_live(@68)
             @68 := copy ((new_layout@4).align)
             storage_live(@70)
             storage_live(@71)
             storage_live(@72)
->>>>>>> d0329435
             storage_live(@73)
             storage_live(@69)
             @69 := copy ((@68).0)
@@ -3980,53 +3666,6 @@
             @16 := cast<u64, usize>(copy (@70))
             storage_dead(@69)
             storage_dead(@73)
-<<<<<<< HEAD
-            storage_dead(self@18)
-            @14 := copy (@15) == move (@17)
-            if move (@14) {
-                storage_dead(@17)
-                storage_dead(@14)
-                storage_live(new_size@12)
-                new_size@12 := copy (@5)
-                storage_live(cond@19)
-                storage_live(self@21)
-                storage_live(@117)
-                @117 := ()
-                self@21 := &(old_layout@3, move (@117))
-                @20 := copy ((old_layout@3).size)
-                storage_dead(self@21)
-                cond@19 := copy (@5) <= copy (@20)
-                @80 := ub_checks<bool>
-                if copy (@80) {
-                    @79 := core::hint::assert_unchecked::precondition_check(copy (cond@19))
-                    assert(copy (cond@19) == true)
-                    storage_dead(cond@19)
-                    storage_live(ptr@23)
-                    storage_live(self@24)
-                    self@24 := copy (ptr@2)
-                    ptr@23 := transmute<NonNull<u8>, *mut u8>(copy (ptr@2))
-                    storage_dead(self@24)
-                    storage_live(layout@25)
-                    layout@25 := copy (old_layout@3)
-                    storage_live(new_size@26)
-                    new_size@26 := copy (@5)
-                    storage_live(self@81)
-                    storage_live(@121)
-                    @121 := ()
-                    self@81 := &(layout@25, move (@121))
-                    storage_dead(self@81)
-                    storage_live(self@82)
-                    storage_live(@120)
-                    @120 := ()
-                    self@82 := &(layout@25, move (@120))
-                    assert(copy (@50) == true)
-                    storage_dead(self@82)
-                    raw_ptr@22 := __rust_realloc(move (ptr@23), move (@20), move (@15), copy (@5))
-                    storage_dead(new_size@26)
-                    storage_dead(layout@25)
-                    storage_dead(ptr@23)
-                    storage_live(@27)
-=======
             storage_dead(@72)
             storage_dead(@71)
             storage_dead(@70)
@@ -4038,7 +3677,9 @@
                 storage_dead(@13)
                 storage_live(cond@18)
                 storage_live(self@20)
-                self@20 := &old_layout@3
+                storage_live(@112)
+                @112 := ()
+                self@20 := &(old_layout@3, move (@112))
                 @19 := copy ((old_layout@3).size)
                 storage_dead(self@20)
                 cond@18 := copy (new_size@5) <= copy (@19)
@@ -4057,10 +3698,14 @@
                     storage_live(new_size@25)
                     new_size@25 := copy (new_size@5)
                     storage_live(self@76)
-                    self@76 := &layout@24
+                    storage_live(@116)
+                    @116 := ()
+                    self@76 := &(layout@24, move (@116))
                     storage_dead(self@76)
                     storage_live(self@77)
-                    self@77 := &layout@24
+                    storage_live(@115)
+                    @115 := ()
+                    self@77 := &(layout@24, move (@115))
                     assert(copy (@45) == true)
                     storage_dead(self@77)
                     raw_ptr@21 := __rust_realloc(move (ptr@22), move (@19), move (@14), copy (new_size@5))
@@ -4069,7 +3714,6 @@
                     storage_dead(ptr@22)
                     storage_live(@26)
                     storage_live(self@27)
->>>>>>> d0329435
                     storage_live(self@28)
                     storage_live(ptr@29)
                     ptr@29 := copy (raw_ptr@21)
@@ -4078,15 +3722,9 @@
                     @80 := transmute<*mut u8, usize>(copy (raw_ptr@21))
                     switch move (@80) {
                         0 : usize => {
-<<<<<<< HEAD
-                            storage_dead(@85)
-                            @128 := Option::None {  }
-                            self@29 := move (@128)
-=======
                             storage_dead(@80)
-                            @107 := Option::None {  }
-                            self@28 := move (@107)
->>>>>>> d0329435
+                            @123 := Option::None {  }
+                            self@28 := move (@123)
                         },
                         _ => {
                             storage_dead(@80)
@@ -4102,35 +3740,6 @@
                     }
                 }
                 else {
-<<<<<<< HEAD
-                    assert(copy (cond@19) == true)
-                    storage_dead(cond@19)
-                    storage_live(ptr@23)
-                    storage_live(self@24)
-                    self@24 := copy (ptr@2)
-                    ptr@23 := transmute<NonNull<u8>, *mut u8>(copy (ptr@2))
-                    storage_dead(self@24)
-                    storage_live(layout@25)
-                    layout@25 := copy (old_layout@3)
-                    storage_live(new_size@26)
-                    new_size@26 := copy (@5)
-                    storage_live(self@81)
-                    storage_live(@119)
-                    @119 := ()
-                    self@81 := &(layout@25, move (@119))
-                    storage_dead(self@81)
-                    storage_live(self@82)
-                    storage_live(@118)
-                    @118 := ()
-                    self@82 := &(layout@25, move (@118))
-                    assert(copy (@50) == true)
-                    storage_dead(self@82)
-                    raw_ptr@22 := __rust_realloc(move (ptr@23), move (@20), move (@15), copy (@5))
-                    storage_dead(new_size@26)
-                    storage_dead(layout@25)
-                    storage_dead(ptr@23)
-                    storage_live(@27)
-=======
                     assert(copy (cond@18) == true)
                     storage_dead(cond@18)
                     storage_live(ptr@22)
@@ -4143,10 +3752,14 @@
                     storage_live(new_size@25)
                     new_size@25 := copy (new_size@5)
                     storage_live(self@76)
-                    self@76 := &layout@24
+                    storage_live(@114)
+                    @114 := ()
+                    self@76 := &(layout@24, move (@114))
                     storage_dead(self@76)
                     storage_live(self@77)
-                    self@77 := &layout@24
+                    storage_live(@113)
+                    @113 := ()
+                    self@77 := &(layout@24, move (@113))
                     assert(copy (@45) == true)
                     storage_dead(self@77)
                     raw_ptr@21 := __rust_realloc(move (ptr@22), move (@19), move (@14), copy (new_size@5))
@@ -4155,7 +3768,6 @@
                     storage_dead(ptr@22)
                     storage_live(@26)
                     storage_live(self@27)
->>>>>>> d0329435
                     storage_live(self@28)
                     storage_live(ptr@29)
                     ptr@29 := copy (raw_ptr@21)
@@ -4164,15 +3776,9 @@
                     @80 := transmute<*mut u8, usize>(copy (raw_ptr@21))
                     switch move (@80) {
                         0 : usize => {
-<<<<<<< HEAD
-                            storage_dead(@85)
-                            @128 := Option::None {  }
-                            self@29 := move (@128)
-=======
                             storage_dead(@80)
-                            @107 := Option::None {  }
-                            self@28 := move (@107)
->>>>>>> d0329435
+                            @123 := Option::None {  }
+                            self@28 := move (@123)
                         },
                         _ => {
                             storage_dead(@80)
@@ -4196,27 +3802,15 @@
                 storage_live(v@84)
                 match self@28 {
                     Option::None => {
-<<<<<<< HEAD
-                        @131 := AllocError {  }
-                        @132 := Result::Err { 0: move (@131) }
-                        self@28 := move (@132)
-                        storage_dead(v@89)
-                        storage_dead(@88)
-                        storage_dead(self@29)
-                        storage_live(@90)
-                        storage_live(v@91)
-                        match self@28 {
-=======
-                        @110 := AllocError {  }
-                        @111 := Result::Err { 0: move (@110) }
-                        self@27 := move (@111)
+                        @126 := AllocError {  }
+                        @127 := Result::Err { 0: move (@126) }
+                        self@27 := move (@127)
                         storage_dead(v@84)
                         storage_dead(@83)
                         storage_dead(self@28)
                         storage_live(@85)
                         storage_live(v@86)
                         match self@27 {
->>>>>>> d0329435
                             Result::Ok => {
                                 v@86 := move ((self@27 as variant Result::Ok).0)
                                 @26 := ControlFlow::Continue { 0: copy (v@86) }
@@ -4252,42 +3846,24 @@
                                         return
                                     },
                                     ControlFlow::Break => {
-<<<<<<< HEAD
-                                        @136 := AllocError {  }
-                                        @137 := Result::Err { 0: move (@136) }
-                                        @0 := move (@137)
-                                        storage_dead(@27)
-=======
-                                        @115 := AllocError {  }
-                                        @116 := Result::Err { 0: move (@115) }
-                                        @0 := move (@116)
+                                        @131 := AllocError {  }
+                                        @132 := Result::Err { 0: move (@131) }
+                                        @0 := move (@132)
                                         storage_dead(@26)
->>>>>>> d0329435
                                         storage_dead(new_size@12)
                                         return
                                     },
                                 }
                             },
                             Result::Err => {
-<<<<<<< HEAD
-                                @133 := AllocError {  }
-                                @134 := Result::Err { 0: move (@133) }
-                                @135 := ControlFlow::Break { 0: move (@134) }
-                                @27 := move (@135)
-                                storage_dead(v@91)
-                                storage_dead(@90)
-                                storage_dead(self@28)
-                                match @27 {
-=======
-                                @112 := AllocError {  }
-                                @113 := Result::Err { 0: move (@112) }
-                                @114 := ControlFlow::Break { 0: move (@113) }
-                                @26 := move (@114)
+                                @128 := AllocError {  }
+                                @129 := Result::Err { 0: move (@128) }
+                                @130 := ControlFlow::Break { 0: move (@129) }
+                                @26 := move (@130)
                                 storage_dead(v@86)
                                 storage_dead(@85)
                                 storage_dead(self@27)
                                 match @26 {
->>>>>>> d0329435
                                     ControlFlow::Continue => {
                                         ptr@30 := copy ((@26 as variant ControlFlow::Continue).0)
                                         storage_dead(@26)
@@ -4316,17 +3892,10 @@
                                         return
                                     },
                                     ControlFlow::Break => {
-<<<<<<< HEAD
-                                        @136 := AllocError {  }
-                                        @137 := Result::Err { 0: move (@136) }
-                                        @0 := move (@137)
-                                        storage_dead(@27)
-=======
-                                        @115 := AllocError {  }
-                                        @116 := Result::Err { 0: move (@115) }
-                                        @0 := move (@116)
+                                        @131 := AllocError {  }
+                                        @132 := Result::Err { 0: move (@131) }
+                                        @0 := move (@132)
                                         storage_dead(@26)
->>>>>>> d0329435
                                         storage_dead(new_size@12)
                                         return
                                     },
@@ -4378,42 +3947,24 @@
                                         return
                                     },
                                     ControlFlow::Break => {
-<<<<<<< HEAD
-                                        @136 := AllocError {  }
-                                        @137 := Result::Err { 0: move (@136) }
-                                        @0 := move (@137)
-                                        storage_dead(@27)
-=======
-                                        @115 := AllocError {  }
-                                        @116 := Result::Err { 0: move (@115) }
-                                        @0 := move (@116)
+                                        @131 := AllocError {  }
+                                        @132 := Result::Err { 0: move (@131) }
+                                        @0 := move (@132)
                                         storage_dead(@26)
->>>>>>> d0329435
                                         storage_dead(new_size@12)
                                         return
                                     },
                                 }
                             },
                             Result::Err => {
-<<<<<<< HEAD
-                                @133 := AllocError {  }
-                                @134 := Result::Err { 0: move (@133) }
-                                @135 := ControlFlow::Break { 0: move (@134) }
-                                @27 := move (@135)
-                                storage_dead(v@91)
-                                storage_dead(@90)
-                                storage_dead(self@28)
-                                match @27 {
-=======
-                                @112 := AllocError {  }
-                                @113 := Result::Err { 0: move (@112) }
-                                @114 := ControlFlow::Break { 0: move (@113) }
-                                @26 := move (@114)
+                                @128 := AllocError {  }
+                                @129 := Result::Err { 0: move (@128) }
+                                @130 := ControlFlow::Break { 0: move (@129) }
+                                @26 := move (@130)
                                 storage_dead(v@86)
                                 storage_dead(@85)
                                 storage_dead(self@27)
                                 match @26 {
->>>>>>> d0329435
                                     ControlFlow::Continue => {
                                         ptr@30 := copy ((@26 as variant ControlFlow::Continue).0)
                                         storage_dead(@26)
@@ -4442,17 +3993,10 @@
                                         return
                                     },
                                     ControlFlow::Break => {
-<<<<<<< HEAD
-                                        @136 := AllocError {  }
-                                        @137 := Result::Err { 0: move (@136) }
-                                        @0 := move (@137)
-                                        storage_dead(@27)
-=======
-                                        @115 := AllocError {  }
-                                        @116 := Result::Err { 0: move (@115) }
-                                        @0 := move (@116)
+                                        @131 := AllocError {  }
+                                        @132 := Result::Err { 0: move (@131) }
+                                        @0 := move (@132)
                                         storage_dead(@26)
->>>>>>> d0329435
                                         storage_dead(new_size@12)
                                         return
                                     },
@@ -4501,41 +4045,6 @@
                                 }
                                 else {
                                 }
-<<<<<<< HEAD
-                                copy_nonoverlapping(copy (src@39), copy (dst@41), copy (@5))
-                                storage_dead(@103)
-                                storage_dead(count@42)
-                                storage_dead(dst@41)
-                                storage_dead(src@39)
-                                storage_live(layout@44)
-                                layout@44 := copy (old_layout@3)
-                                storage_live(@104)
-                                storage_live(self@105)
-                                storage_live(@122)
-                                @122 := ()
-                                self@105 := &(layout@44, move (@122))
-                                @104 := copy ((old_layout@3).size)
-                                storage_dead(self@105)
-                                switch move (@104) {
-                                    0 : usize => {
-                                    },
-                                    _ => {
-                                        storage_live(layout@106)
-                                        layout@106 := copy (old_layout@3)
-                                        storage_live(self@107)
-                                        storage_live(@124)
-                                        @124 := ()
-                                        self@107 := &(layout@106, move (@124))
-                                        storage_dead(self@107)
-                                        storage_live(self@108)
-                                        storage_live(@123)
-                                        @123 := ()
-                                        self@108 := &(layout@106, move (@123))
-                                        assert(copy (@50) == true)
-                                        storage_dead(self@108)
-                                        @43 := __rust_dealloc(move (ptr@40), move (@104), move (@15))
-                                        storage_dead(layout@106)
-=======
                                 copy_nonoverlapping(copy (src@35), copy (dst@37), copy (new_size@5))
                                 storage_dead(@98)
                                 storage_dead(dst@37)
@@ -4544,7 +4053,9 @@
                                 layout@39 := copy (old_layout@3)
                                 storage_live(@99)
                                 storage_live(self@100)
-                                self@100 := &layout@39
+                                storage_live(@117)
+                                @117 := ()
+                                self@100 := &(layout@39, move (@117))
                                 @99 := copy ((old_layout@3).size)
                                 storage_dead(self@100)
                                 switch move (@99) {
@@ -4554,15 +4065,18 @@
                                         storage_live(layout@101)
                                         layout@101 := copy (old_layout@3)
                                         storage_live(self@102)
-                                        self@102 := &layout@101
+                                        storage_live(@119)
+                                        @119 := ()
+                                        self@102 := &(layout@101, move (@119))
                                         storage_dead(self@102)
                                         storage_live(self@103)
-                                        self@103 := &layout@101
+                                        storage_live(@118)
+                                        @118 := ()
+                                        self@103 := &(layout@101, move (@118))
                                         assert(copy (@45) == true)
                                         storage_dead(self@103)
                                         @38 := __rust_dealloc(move (ptr@36), move (@99), move (@14))
                                         storage_dead(layout@101)
->>>>>>> d0329435
                                     },
                                 }
                                 storage_dead(@99)
@@ -4571,42 +4085,23 @@
                                 return
                             },
                             ControlFlow::Break => {
-<<<<<<< HEAD
-                                @129 := AllocError {  }
-                                @130 := Result::Err { 0: move (@129) }
-                                @0 := move (@130)
-                                storage_dead(@35)
-                                storage_dead(new_size@34)
-=======
-                                @108 := AllocError {  }
-                                @109 := Result::Err { 0: move (@108) }
-                                @0 := move (@109)
+                                @124 := AllocError {  }
+                                @125 := Result::Err { 0: move (@124) }
+                                @0 := move (@125)
                                 storage_dead(@32)
->>>>>>> d0329435
                                 return
                             },
                         }
                     },
                     Result::Err => {
-<<<<<<< HEAD
-                        @125 := AllocError {  }
-                        @126 := Result::Err { 0: move (@125) }
-                        @127 := ControlFlow::Break { 0: move (@126) }
-                        @35 := move (@127)
-                        storage_dead(v@98)
-                        storage_dead(@97)
-                        storage_dead(self@36)
-                        match @35 {
-=======
-                        @104 := AllocError {  }
-                        @105 := Result::Err { 0: move (@104) }
-                        @106 := ControlFlow::Break { 0: move (@105) }
-                        @32 := move (@106)
+                        @120 := AllocError {  }
+                        @121 := Result::Err { 0: move (@120) }
+                        @122 := ControlFlow::Break { 0: move (@121) }
+                        @32 := move (@122)
                         storage_dead(v@93)
                         storage_dead(@92)
                         storage_dead(self@33)
                         match @32 {
->>>>>>> d0329435
                             ControlFlow::Continue => {
                                 new_ptr@34 := copy ((@32 as variant ControlFlow::Continue).0)
                                 storage_dead(@32)
@@ -4629,41 +4124,6 @@
                                 }
                                 else {
                                 }
-<<<<<<< HEAD
-                                copy_nonoverlapping(copy (src@39), copy (dst@41), copy (@5))
-                                storage_dead(@103)
-                                storage_dead(count@42)
-                                storage_dead(dst@41)
-                                storage_dead(src@39)
-                                storage_live(layout@44)
-                                layout@44 := copy (old_layout@3)
-                                storage_live(@104)
-                                storage_live(self@105)
-                                storage_live(@122)
-                                @122 := ()
-                                self@105 := &(layout@44, move (@122))
-                                @104 := copy ((old_layout@3).size)
-                                storage_dead(self@105)
-                                switch move (@104) {
-                                    0 : usize => {
-                                    },
-                                    _ => {
-                                        storage_live(layout@106)
-                                        layout@106 := copy (old_layout@3)
-                                        storage_live(self@107)
-                                        storage_live(@124)
-                                        @124 := ()
-                                        self@107 := &(layout@106, move (@124))
-                                        storage_dead(self@107)
-                                        storage_live(self@108)
-                                        storage_live(@123)
-                                        @123 := ()
-                                        self@108 := &(layout@106, move (@123))
-                                        assert(copy (@50) == true)
-                                        storage_dead(self@108)
-                                        @43 := __rust_dealloc(move (ptr@40), move (@104), move (@15))
-                                        storage_dead(layout@106)
-=======
                                 copy_nonoverlapping(copy (src@35), copy (dst@37), copy (new_size@5))
                                 storage_dead(@98)
                                 storage_dead(dst@37)
@@ -4672,7 +4132,9 @@
                                 layout@39 := copy (old_layout@3)
                                 storage_live(@99)
                                 storage_live(self@100)
-                                self@100 := &layout@39
+                                storage_live(@117)
+                                @117 := ()
+                                self@100 := &(layout@39, move (@117))
                                 @99 := copy ((old_layout@3).size)
                                 storage_dead(self@100)
                                 switch move (@99) {
@@ -4682,15 +4144,18 @@
                                         storage_live(layout@101)
                                         layout@101 := copy (old_layout@3)
                                         storage_live(self@102)
-                                        self@102 := &layout@101
+                                        storage_live(@119)
+                                        @119 := ()
+                                        self@102 := &(layout@101, move (@119))
                                         storage_dead(self@102)
                                         storage_live(self@103)
-                                        self@103 := &layout@101
+                                        storage_live(@118)
+                                        @118 := ()
+                                        self@103 := &(layout@101, move (@118))
                                         assert(copy (@45) == true)
                                         storage_dead(self@103)
                                         @38 := __rust_dealloc(move (ptr@36), move (@99), move (@14))
                                         storage_dead(layout@101)
->>>>>>> d0329435
                                     },
                                 }
                                 storage_dead(@99)
@@ -4699,18 +4164,10 @@
                                 return
                             },
                             ControlFlow::Break => {
-<<<<<<< HEAD
-                                @129 := AllocError {  }
-                                @130 := Result::Err { 0: move (@129) }
-                                @0 := move (@130)
-                                storage_dead(@35)
-                                storage_dead(new_size@34)
-=======
-                                @108 := AllocError {  }
-                                @109 := Result::Err { 0: move (@108) }
-                                @0 := move (@109)
+                                @124 := AllocError {  }
+                                @125 := Result::Err { 0: move (@124) }
+                                @0 := move (@125)
                                 storage_dead(@32)
->>>>>>> d0329435
                                 return
                             },
                         }
@@ -4722,36 +4179,11 @@
     }
     storage_live(layout@8)
     layout@8 := copy (old_layout@3)
-<<<<<<< HEAD
-    storage_live(@51)
-    storage_live(self@52)
-    storage_live(@110)
-    @110 := ()
-    self@52 := &(layout@8, move (@110))
-    @51 := copy ((old_layout@3).size)
-    storage_dead(self@52)
-    switch move (@51) {
-        0 : usize => {
-        },
-        _ => {
-            storage_live(ptr@53)
-            ptr@53 := transmute<NonNull<u8>, *mut u8>(copy (ptr@2))
-            storage_live(layout@54)
-            layout@54 := copy (old_layout@3)
-            storage_live(self@55)
-            storage_live(@116)
-            @116 := ()
-            self@55 := &(layout@54, move (@116))
-            storage_dead(self@55)
-            storage_live(@56)
-            storage_live(self@57)
-            storage_live(@115)
-            @115 := ()
-            self@57 := &(layout@54, move (@115))
-=======
     storage_live(@46)
     storage_live(self@47)
-    self@47 := &layout@8
+    storage_live(@105)
+    @105 := ()
+    self@47 := &(layout@8, move (@105))
     @46 := copy ((old_layout@3).size)
     storage_dead(self@47)
     switch move (@46) {
@@ -4763,17 +4195,20 @@
             storage_live(layout@49)
             layout@49 := copy (old_layout@3)
             storage_live(self@50)
-            self@50 := &layout@49
+            storage_live(@111)
+            @111 := ()
+            self@50 := &(layout@49, move (@111))
             storage_dead(self@50)
             storage_live(@51)
             storage_live(self@52)
-            self@52 := &layout@49
+            storage_live(@110)
+            @110 := ()
+            self@52 := &(layout@49, move (@110))
             storage_live(@53)
             @53 := copy ((old_layout@3).align)
             storage_live(@55)
             storage_live(@56)
             storage_live(@57)
->>>>>>> d0329435
             storage_live(@58)
             storage_live(@54)
             @54 := copy ((@53).0)
@@ -4801,20 +4236,9 @@
     storage_live(@9)
     storage_live(data@10)
     storage_live(self@11)
-<<<<<<< HEAD
-    storage_live(@114)
-    @114 := ()
-    self@11 := &(new_layout@4, move (@114))
-    storage_live(@65)
-    @65 := copy ((new_layout@4).align)
-    @64 := transmute<Alignment, NonZero<usize>[Sized<usize>, {impl ZeroablePrimitive for usize}]>(copy (@65))
-    storage_dead(@65)
-    storage_live(@66)
-    @66 := transmute<NonZero<usize>[Sized<usize>, {impl ZeroablePrimitive for usize}], *const u8>(copy (@64))
-    data@10 := NonNull { pointer: copy (@66) }
-    storage_dead(@66)
-=======
-    self@11 := &new_layout@4
+    storage_live(@109)
+    @109 := ()
+    self@11 := &(new_layout@4, move (@109))
     storage_live(@60)
     @60 := copy ((new_layout@4).align)
     @59 := transmute<Alignment, NonZero<usize>[Sized<usize>, {impl ZeroablePrimitive for usize}]>(copy (@60))
@@ -4823,7 +4247,6 @@
     @61 := transmute<NonZero<usize>[Sized<usize>, {impl ZeroablePrimitive for usize}], *const u8>(copy (@59))
     data@10 := NonNull { pointer: copy (@61) }
     storage_dead(@61)
->>>>>>> d0329435
     storage_dead(self@11)
     storage_live(ptr@62)
     storage_live(data@63)
@@ -5164,8 +4587,8 @@
     storage_live(unique@13)
     storage_live(@14)
     storage_live(ptr@15)
+    storage_live(@18)
     storage_live(ptr@16)
-    storage_live(@18)
     ptr@15 := copy (((*(self@1)).0).pointer)
     ptr@16 := copy (((*(self@1)).0)._marker)
     storage_live(t@3)
