use crate::common::*;
use crate::formatter::IntoFormatter;
use crate::gast::*;
use crate::ids::{Generator, Vector};
use crate::pretty::FmtWithCtx;
use crate::translate_ctx::*;
use crate::types::*;
use crate::ullbc_ast as ast;
use hax_frontend_exporter as hax;
use hax_frontend_exporter::SInto;
use rustc_hir::def_id::DefId;
use std::collections::HashMap;

impl<'tcx, 'ctx, 'ctx1> BodyTransCtx<'tcx, 'ctx, 'ctx1> {
    fn translate_ty_from_trait_item(
        &mut self,
        item: &rustc_middle::ty::AssocItem,
    ) -> Result<Ty, Error> {
        let erase_regions = false;
        let tcx = self.t_ctx.tcx;
        self.translate_ty(
            tcx.def_span(item.def_id),
            erase_regions,
            &tcx.type_of(item.def_id)
                .instantiate_identity()
                .sinto(&self.hax_state),
        )
    }

    /// Helper for [translate_trait_impl].
    ///
    /// Remark: the [decl_item] is the item from the trait declaration.
    fn translate_trait_refs_from_impl_trait_item(
        &mut self,
        trait_impl_def_id: DefId,
        rust_impl_trait_ref: &rustc_middle::ty::TraitRef<'tcx>,
        decl_item: &rustc_middle::ty::AssocItem,
    ) -> Result<Vec<TraitRef>, Error> {
        trace!(
            "- trait_impl_def_id: {:?}\n- rust_impl_trait_ref: {:?}\n- decl_item: {:?}",
            trait_impl_def_id,
            rust_impl_trait_ref,
            decl_item
        );

        let tcx = self.t_ctx.tcx;
        let span = tcx.def_span(trait_impl_def_id);

        // Lookup the trait clauses and substitute - TODO: not sure about the substitution
        let subst = rust_impl_trait_ref.args;
        let bounds = tcx.item_bounds(decl_item.def_id);
        let param_env = tcx.param_env(trait_impl_def_id);
        let bounds = tcx.subst_and_normalize_erasing_regions(subst, param_env, bounds);
        let erase_regions = false;

        // Solve the predicate bounds
        let mut trait_refs = Vec::new();
        for bound in bounds {
            if let rustc_middle::ty::ClauseKind::Trait(trait_pred) = bound.kind().skip_binder() {
                let trait_ref = bound.kind().rebind(trait_pred.trait_ref);
                let trait_ref = hax::solve_trait(&self.hax_state, param_env, trait_ref);
                let trait_ref = self.translate_trait_impl_expr(span, erase_regions, &trait_ref)?;
                if let Some(trait_ref) = trait_ref {
                    trait_refs.push(trait_ref);
                }
            }
        }

        // Return
        Ok(trait_refs)
    }

    fn translate_const_from_trait_item(
        &mut self,
        item: &rustc_middle::ty::AssocItem,
    ) -> Result<(TraitItemName, (Ty, GlobalDeclId)), Error> {
        let ty = self.translate_ty_from_trait_item(item)?;
        let name = TraitItemName(item.name.to_string());
        let span = self.t_ctx.tcx.def_span(self.def_id);
        let id = self.register_global_decl_id(span, item.def_id);
        Ok((name, (ty, id)))
    }

    /// Add the self trait clause, for itself (if it is a trait declaration) or
    /// for its parent (if it is a trait item).
    ///
    /// We take a def id parameter because the clause may be retrieved from
    /// an id which is not the id of the item under scrutinee (if the current
    /// id is for an item trait, we need to lookup the trait itself and give
    /// its id).
    pub(crate) fn add_self_trait_clause(&mut self, def_id: DefId) -> Result<(), Error> {
        trace!("id: {:?}", def_id);
        // The self trait clause is actually the *last* trait predicate given by
        // [TyCtxt::predicates_of].
        // **ATTENTION**: this doesn't return the same thing as [TyCtxt::predicates_defined_on],
        // which we use elsewhere.

        // Sanity check: we should add the self trait clause before we start
        // translating the clauses.
        assert!(self.trait_clauses.is_empty());

        let predicates = self.t_ctx.tcx.predicates_of(def_id);
        trace!("predicates: {:?}", predicates);

        // Get the last predicate
        let (clause, rspan) = predicates.predicates.iter().next_back().unwrap();
        let clause: hax::Clause = clause.sinto(&self.hax_state);
        let span = rspan.sinto(&self.hax_state);

        // Convert to a clause
        assert!(clause.kind.bound_vars.is_empty());
        let self_pred = if let hax::ClauseKind::Trait(trait_pred) = clause.kind.value {
            if self
                .register_trait_decl_id(*rspan, DefId::from(&trait_pred.trait_ref.def_id))?
                .is_some()
            {
                trait_pred
            } else {
                panic!();
            }
        } else {
            panic!();
        };

        // Convert
        let mut initialized = false;
        let self_instance_id_gen = Box::new(move || {
            assert!(!initialized);
            initialized = true;
            TraitInstanceId::SelfId
        });
        let self_clause = self.with_local_trait_clauses(self_instance_id_gen, move |s| {
            s.translate_trait_clause(&span, &self_pred)
        })?;
        trace!(
            "self clause: {}",
            self_clause.unwrap().fmt_with_ctx(&self.into_fmt())
        );
        Ok(())
    }

    /// Similar to [add_self_trait_clause] but for trait implementations.
    ///
    /// We call this when translating trait impls and trait impl items.
    pub(crate) fn add_trait_impl_self_trait_clause(
        &mut self,
        impl_id: TraitImplId,
    ) -> Result<(), Error> {
        let def_id = *self
            .t_ctx
            .translated
            .reverse_id_map
            .get(&AnyTransId::TraitImpl(impl_id))
            .unwrap();
        trace!("id: {:?}", def_id);

        // Retrieve the trait ref representing "self"
        let tcx = self.t_ctx.tcx;
        let rustc_middle::ty::ImplSubject::Trait(trait_ref) =
            tcx.impl_subject(def_id).instantiate_identity()
        else {
            unreachable!()
        };

        // Wrap it in a [TraitPredicate] so that when calling [sinto] we retrieve
        // the parent and item predicates.
        let trait_pred = rustc_middle::ty::TraitPredicate {
            trait_ref,
            // Not really necessary
            polarity: rustc_middle::ty::ImplPolarity::Positive,
        };
        let trait_pred = trait_pred.sinto(&self.hax_state);

        // Save the self clause (and its parent/item clauses)
        let mut initialized = false;
        let span = tcx.def_span(def_id).sinto(&self.t_ctx.hax_state);
        let _ = self.with_local_trait_clauses(
            Box::new(move || {
                assert!(!initialized);
                initialized = true;
                TraitInstanceId::SelfId
            }),
            move |s| s.translate_trait_clause(&span, &trait_pred),
        )?;
        Ok(())
    }

    pub(crate) fn with_parent_trait_clauses<T>(
        &mut self,
        clause_id: TraitInstanceId,
        trait_decl_id: TraitDeclId,
        f: &mut dyn FnMut(&mut Self) -> T,
    ) -> T {
        let mut parent_clause_id_gen = Generator::new();
        let parent_trait_instance_id_gen = Box::new(move || {
            let fresh_id = parent_clause_id_gen.fresh_id();
            TraitInstanceId::ParentClause(Box::new(clause_id.clone()), trait_decl_id, fresh_id)
        });

        self.with_local_trait_clauses(parent_trait_instance_id_gen, f)
    }

    pub(crate) fn with_item_trait_clauses<T>(
        &mut self,
        clause_id: TraitInstanceId,
        trait_decl_id: TraitDeclId,
        item_name: String,
        f: &mut dyn FnMut(&mut Self) -> T,
    ) -> T {
        let mut item_clause_id_gen = Generator::new();
        let item_clause_id_gen = Box::new(move || {
            let fresh_id = item_clause_id_gen.fresh_id();
            TraitInstanceId::ItemClause(
                Box::new(clause_id.clone()),
                trait_decl_id,
                TraitItemName(item_name.clone()),
                fresh_id,
            )
        });

        self.with_local_trait_clauses(item_clause_id_gen, f)
    }
}

impl<'tcx, 'ctx> TranslateCtx<'tcx, 'ctx> {
    /// Remark: this **doesn't** register the def id (on purpose)
    pub(crate) fn translate_trait_item_name(
        &mut self,
        rust_id: DefId,
    ) -> Result<TraitItemName, Error> {
        // Translate the name
        let name = self.def_id_to_name(rust_id)?;
        let (name, id) = name.name.last().unwrap().as_ident();
        assert!(id.is_zero());
        Ok(TraitItemName(name.to_string()))
    }

    pub fn translate_trait_decl(
        &mut self,
        def_id: TraitDeclId,
        rust_id: DefId,
    ) -> Result<TraitDecl, Error> {
        trace!("About to translate trait decl:\n{:?}", rust_id);
<<<<<<< HEAD

        let def_id = self.register_trait_decl_id(&None, rust_id)?;

        let item_meta = self.translate_item_meta_from_rid(rust_id);

        // We may need to ignore the trait (happens if the trait is a marker
        // trait like [core::marker::Sized]
        if def_id.is_none() {
            return Ok(());
        }
        let def_id = def_id.unwrap();

=======
>>>>>>> a00876a9
        trace!("Trait decl id:\n{:?}", def_id);

        let mut bt_ctx = BodyTransCtx::new(rust_id, self);
        let name = bt_ctx.t_ctx.def_id_to_name(rust_id)?;

        // Translate the generic
        bt_ctx.translate_generic_params(rust_id)?;

        // Add the trait clauses
        bt_ctx.while_registering_trait_clauses(move |bt_ctx| {
            // Add the self trait clause
            bt_ctx.add_self_trait_clause(rust_id)?;

            // Translate the predicates.
            bt_ctx.with_parent_trait_clauses(TraitInstanceId::SelfId, def_id, &mut |s| {
                s.translate_predicates_of(None, rust_id)
            })
        })?;

        // TODO: move this below (we don't need to perform this function call exactly here)
        let preds = bt_ctx.get_predicates();

        // Explore the associated items
        // We do something subtle here: TODO: explain
        let tcx = bt_ctx.t_ctx.tcx;
        let mut consts = Vec::new();
        let mut types = Vec::new();
        let mut required_methods = Vec::new();
        let mut provided_methods = Vec::new();
        for item in tcx.associated_items(rust_id).in_definition_order() {
            use rustc_middle::ty::AssocKind;

            let has_default_value = item.defaultness(tcx).has_value();
            match &item.kind {
                AssocKind::Fn => {
                    let span = tcx.def_span(rust_id);
                    let method_name = bt_ctx.t_ctx.translate_trait_item_name(item.def_id)?;
                    // Skip the provided methods for the *external* trait declarations,
                    // but still remember their name (unless `extract_opaque_bodies` is set).
                    if has_default_value {
                        // This is a *provided* method
                        if rust_id.is_local() || bt_ctx.t_ctx.options.extract_opaque_bodies {
                            let fun_id = bt_ctx.register_fun_decl_id(span, item.def_id);
                            provided_methods.push((method_name, Some(fun_id)));
                        } else {
                            provided_methods.push((method_name, None));
                        }
                    } else {
                        // This is a required method (no default implementation)
                        let fun_id = bt_ctx.register_fun_decl_id(span, item.def_id);
                        required_methods.push((method_name, fun_id));
                    }
                }
                AssocKind::Const => {
                    // Check if the constant has a value (i.e., a body).
                    // We are handling a trait *declaration* so we need to
                    // check whether the constant has a default value.
                    trace!("id: {:?}\n- item: {:?}", rust_id, item);
                    let c = if has_default_value {
                        let (name, (ty, id)) = bt_ctx.translate_const_from_trait_item(item)?;
                        (name, (ty, Some(id)))
                    } else {
                        let ty = bt_ctx.translate_ty_from_trait_item(item)?;
                        let name = TraitItemName(item.name.to_string());
                        (name, (ty, None))
                    };
                    consts.push(c);
                }
                AssocKind::Type => {
                    let name = item.name.to_string();

                    // Translating the predicates
                    {
                        // TODO: this is an ugly manip
                        let bounds = tcx.item_bounds(item.def_id).instantiate_identity();
                        use crate::rustc_middle::query::Key;
                        let span = bounds.default_span(tcx);
                        let bounds: Vec<_> = bounds
                            .into_iter()
                            .map(|x| (x.as_predicate(), span))
                            .collect();
                        let bounds = bounds.sinto(&bt_ctx.hax_state);

                        // Register the trait clauses as item trait clauses
                        bt_ctx.with_item_trait_clauses(
                            TraitInstanceId::SelfId,
                            def_id,
                            name.clone(),
                            &mut |s| s.translate_predicates_vec(&bounds),
                        )?;
                    }

                    // Retrieve the trait clauses which are specific to this item
                    // - we simply need to filter the trait clauses by using their id.
                    let item_trait_clauses: Vec<_> = bt_ctx
                        .trait_clauses
                        .values()
                        .filter_map(|c| match &c.clause_id {
                            TraitInstanceId::ItemClause(
                                box TraitInstanceId::SelfId,
                                _,
                                TraitItemName(item_name),
                                clause_id,
                            ) if item_name == &name => Some(c.to_trait_clause_with_id(*clause_id)),
                            _ => None,
                        })
                        .collect();

                    let ty = if has_default_value {
                        Some(bt_ctx.translate_ty_from_trait_item(item)?)
                    } else {
                        None
                    };

                    types.push((TraitItemName(name), (item_trait_clauses, ty)));
                }
            }
        }

        // Note that in the generics returned by [get_generics], the trait refs
        // only contain the local trait clauses.
        let generics = bt_ctx.get_generics();
        // TODO: maybe we should do something about the predicates?

        let parent_clauses = bt_ctx.get_parent_trait_clauses();

        // Debugging:
        {
            let ctx = bt_ctx.into_fmt();
            let clauses = bt_ctx
                .trait_clauses
                .values()
                .map(|c| c.fmt_with_ctx(&ctx))
                .collect::<Vec<String>>()
                .join("\n");
            let generic_clauses = generics
                .trait_clauses
                .iter()
                .map(|c| c.fmt_with_ctx(&ctx))
                .collect::<Vec<String>>()
                .join("\n");
            trace!(
                "Trait decl: {:?}:\n- all clauses:\n{}\n- generic.trait_clauses:\n{}\n",
                def_id,
                clauses,
                generic_clauses
            );
        }
        if item_meta.opaque {
            let ctx = bt_ctx.into_fmt();
            bt_ctx.t_ctx.errors.session.span_warn(item_meta.span, format!("The aeneas::opaque or charon::opaque currently has no effect on trait declaration and will be ignored. \n- Declaration name: {}\n", name.fmt_with_ctx(&ctx)))
        }
        // In case of a trait implementation, some values may not have been
        // provided, in case the declaration provided default values. We
        // check those, and lookup the relevant values.
        Ok(ast::TraitDecl {
            def_id,
            is_local: rust_id.is_local(),
            name,
            item_meta,
            generics,
            preds,
            parent_clauses,
            consts,
            types,
            required_methods,
            provided_methods,
        })
    }

    pub fn translate_trait_impl(
        &mut self,
        def_id: TraitImplId,
        rust_id: DefId,
    ) -> Result<TraitImpl, Error> {
        trace!("About to translate trait impl:\n{:?}", rust_id);
<<<<<<< HEAD

        let def_id = self.register_trait_impl_id(&None, rust_id)?;
        let tcx = self.tcx;
        let span = tcx.def_span(rust_id);
        let mut bt_ctx = BodyTransCtx::new(rust_id, self);
        let item_meta = bt_ctx.t_ctx.translate_item_meta_from_rid(rust_id);
        // We may need to ignore the trait
        if def_id.is_none() || item_meta.opaque {
            return Ok(());
        }
        let def_id = def_id.unwrap();
=======
>>>>>>> a00876a9
        trace!("Trait impl id:\n{:?}", def_id);

        let name = bt_ctx.t_ctx.def_id_to_name(rust_id)?;
        let erase_regions = false;

        // Translate the generics
        bt_ctx.translate_generic_params(rust_id)?;

        // Add the trait self clauses
        bt_ctx.while_registering_trait_clauses(move |bt_ctx| {
            // Translate the predicates
            bt_ctx.translate_predicates_of(None, rust_id)?;

            // Add the self trait clause
            bt_ctx.add_trait_impl_self_trait_clause(def_id)?;

            //
            bt_ctx.solve_trait_obligations_in_trait_clauses(span);

            Ok(())
        })?;

        // Retrieve the information about the implemented trait.
        let (
            implemented_trait_rust_id,
            implemented_trait,
            rust_implemented_trait_ref,
            // [parent_trait_refs]: the trait refs which implement the parent
            // clauses of the implemented trait decl.
            parent_trait_refs,
        ) = {
            // TODO: what is below duplicates a bit [add_trait_impl_self_trait_clause]
            let trait_rust_id = tcx.trait_id_of_impl(rust_id).unwrap();
            let trait_id = bt_ctx.register_trait_decl_id(span, trait_rust_id)?;
            // We already tested above whether the trait should be filtered
            let trait_id = trait_id.unwrap();

            let rustc_middle::ty::ImplSubject::Trait(rust_trait_ref) =
                tcx.impl_subject(rust_id).instantiate_identity()
            else {
                unreachable!()
            };
            let trait_ref = rust_trait_ref.sinto(&bt_ctx.hax_state);
            let (regions, types, const_generics) =
                bt_ctx.translate_substs(span, erase_regions, None, &trait_ref.generic_args)?;

            let parent_trait_refs = hax::solve_item_traits(
                &bt_ctx.hax_state,
                tcx.param_env(rust_id),
                rust_trait_ref.def_id,
                rust_trait_ref.args,
                None,
            );
            let parent_trait_refs: Vec<TraitRef> =
                bt_ctx.translate_trait_impl_exprs(span, erase_regions, &parent_trait_refs)?;
            let parent_trait_refs: Vector<TraitClauseId, TraitRef> = parent_trait_refs.into();

            let generics = GenericArgs {
                regions,
                types,
                const_generics,
                trait_refs: Vec::new(),
            };
            let trait_ref = TraitDeclRef { trait_id, generics };
            (trait_rust_id, trait_ref, rust_trait_ref, parent_trait_refs)
        };

        {
            // Debugging
            let ctx = bt_ctx.into_fmt();
            let refs = parent_trait_refs
                .iter()
                .map(|c| c.fmt_with_ctx(&ctx))
                .collect::<Vec<String>>()
                .join("\n");
            trace!("Trait impl: {:?}\n- parent_trait_refs:\n{}", rust_id, refs);
        }

        // Explore the trait decl method items to retrieve the list of required methods
        use std::collections::HashSet;
        let mut decl_required_methods: HashSet<String> = HashSet::new();
        for item in tcx
            .associated_items(implemented_trait_rust_id)
            .in_definition_order()
        {
            if let AssocKind::Fn = &item.kind && !item.defaultness(tcx).has_value() {
                decl_required_methods.insert(item.name.to_string());
            }
        }

        // Explore the associated items
        // We do something subtle here: TODO
        let tcx = bt_ctx.t_ctx.tcx;
        let mut consts = HashMap::new();
        let mut types: HashMap<TraitItemName, Ty> = HashMap::new();
        let mut required_methods = Vec::new();
        let mut provided_methods = Vec::new();

        use rustc_middle::ty::AssocKind;
        for item in tcx.associated_items(rust_id).in_definition_order() {
            match &item.kind {
                AssocKind::Fn => {
                    let method_name = bt_ctx.t_ctx.translate_trait_item_name(item.def_id)?;
                    let fun_id = bt_ctx.register_fun_decl_id(span, item.def_id);

                    // Check if we implement a required method or reimplement
                    // a provided method
                    let is_required = decl_required_methods.contains(&method_name.0);
                    if is_required {
                        required_methods.push((method_name, fun_id));
                    } else {
                        provided_methods.push((method_name, fun_id));
                    }
                }
                AssocKind::Const => {
                    let (name, c) = bt_ctx.translate_const_from_trait_item(item)?;
                    consts.insert(name, c);
                }
                AssocKind::Type => {
                    let name = TraitItemName(item.name.to_string());
                    let ty = bt_ctx.translate_ty_from_trait_item(item)?;
                    types.insert(name, ty);
                }
            }
        }

        // In case of a trait implementation, some values may not have been
        // provided, in case the declaration provided default values. We
        // check those, and lookup the relevant values.
        let partial_consts = consts;
        let partial_types = types;
        let mut consts = Vec::new();
        let mut types: Vec<(TraitItemName, (Vec<TraitRef>, Ty))> = Vec::new();
        for item in tcx
            .associated_items(implemented_trait_rust_id)
            .in_definition_order()
        {
            match &item.kind {
                AssocKind::Fn => (),
                AssocKind::Const => {
                    let name = TraitItemName(item.name.to_string());
                    // Does the trait impl provide an implementation for this const?
                    let c = match partial_consts.get(&name) {
                        Some(c) => c.clone(),
                        None => {
                            // The item is not defined in the trait impl:
                            // the trait decl *must* define a default value.
                            bt_ctx.translate_const_from_trait_item(item)?.1
                        }
                    };
                    consts.push((name, c));
                }
                AssocKind::Type => {
                    let name = TraitItemName(item.name.to_string());
                    // Does the trait impl provide an implementation for this type?
                    let ty = match partial_types.get(&name) {
                        Some(ty) => ty.clone(),
                        None => {
                            // The item is not defined in the trait impl:
                            // the trait decl *must* define a default value.
                            // TODO: should we normalize the type?
                            bt_ctx.translate_ty_from_trait_item(item)?
                        }
                    };

                    // Retrieve the trait refs
                    let trait_refs = bt_ctx.translate_trait_refs_from_impl_trait_item(
                        rust_id,
                        &rust_implemented_trait_ref,
                        item,
                    )?;

                    types.push((name, (trait_refs, ty)));
                }
            }
        }

<<<<<<< HEAD
        if item_meta.opaque {
            let ctx = bt_ctx.into_fmt();
            bt_ctx.t_ctx.errors.session.span_warn(item_meta.span, format!("The aeneas::opaque or charon::opaque currently has no effect on trait declaration and will be ignored. \n- Declaration name: {}\n", name.fmt_with_ctx(&ctx)))
        }

        let trait_impl = ast::TraitImpl {
=======
        Ok(ast::TraitImpl {
>>>>>>> a00876a9
            def_id,
            is_local: rust_id.is_local(),
            name,
            item_meta,
            impl_trait: implemented_trait,
            generics: bt_ctx.get_generics(),
            preds: bt_ctx.get_predicates(),
            parent_trait_refs,
            consts,
            types,
            required_methods,
            provided_methods,
        })
    }
}<|MERGE_RESOLUTION|>--- conflicted
+++ resolved
@@ -241,21 +241,6 @@
         rust_id: DefId,
     ) -> Result<TraitDecl, Error> {
         trace!("About to translate trait decl:\n{:?}", rust_id);
-<<<<<<< HEAD
-
-        let def_id = self.register_trait_decl_id(&None, rust_id)?;
-
-        let item_meta = self.translate_item_meta_from_rid(rust_id);
-
-        // We may need to ignore the trait (happens if the trait is a marker
-        // trait like [core::marker::Sized]
-        if def_id.is_none() {
-            return Ok(());
-        }
-        let def_id = def_id.unwrap();
-
-=======
->>>>>>> a00876a9
         trace!("Trait decl id:\n{:?}", def_id);
 
         let mut bt_ctx = BodyTransCtx::new(rust_id, self);
@@ -404,6 +389,7 @@
                 generic_clauses
             );
         }
+        let item_meta = bt_ctx.t_ctx.translate_item_meta_from_rid(rust_id);
         if item_meta.opaque {
             let ctx = bt_ctx.into_fmt();
             bt_ctx.t_ctx.errors.session.span_warn(item_meta.span, format!("The aeneas::opaque or charon::opaque currently has no effect on trait declaration and will be ignored. \n- Declaration name: {}\n", name.fmt_with_ctx(&ctx)))
@@ -432,21 +418,11 @@
         rust_id: DefId,
     ) -> Result<TraitImpl, Error> {
         trace!("About to translate trait impl:\n{:?}", rust_id);
-<<<<<<< HEAD
-
-        let def_id = self.register_trait_impl_id(&None, rust_id)?;
+        trace!("Trait impl id:\n{:?}", def_id);
+
         let tcx = self.tcx;
         let span = tcx.def_span(rust_id);
         let mut bt_ctx = BodyTransCtx::new(rust_id, self);
-        let item_meta = bt_ctx.t_ctx.translate_item_meta_from_rid(rust_id);
-        // We may need to ignore the trait
-        if def_id.is_none() || item_meta.opaque {
-            return Ok(());
-        }
-        let def_id = def_id.unwrap();
-=======
->>>>>>> a00876a9
-        trace!("Trait impl id:\n{:?}", def_id);
 
         let name = bt_ctx.t_ctx.def_id_to_name(rust_id)?;
         let erase_regions = false;
@@ -622,17 +598,13 @@
                 }
             }
         }
-
-<<<<<<< HEAD
+        let item_meta = bt_ctx.t_ctx.translate_item_meta_from_rid(rust_id);
         if item_meta.opaque {
             let ctx = bt_ctx.into_fmt();
             bt_ctx.t_ctx.errors.session.span_warn(item_meta.span, format!("The aeneas::opaque or charon::opaque currently has no effect on trait declaration and will be ignored. \n- Declaration name: {}\n", name.fmt_with_ctx(&ctx)))
         }
 
-        let trait_impl = ast::TraitImpl {
-=======
         Ok(ast::TraitImpl {
->>>>>>> a00876a9
             def_id,
             is_local: rust_id.is_local(),
             name,
