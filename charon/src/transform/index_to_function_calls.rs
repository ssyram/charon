--- conflicted
+++ resolved
@@ -27,32 +27,23 @@
     ctx: &'b TransformCtx,
 }
 
-<<<<<<< HEAD
 impl PtrMetadataComputable for IndexVisitor<'_, '_> {
     fn get_locals_mut(&mut self) -> &mut Locals {
         self.locals
     }
 
     fn insert_storage_live_stmt(&mut self, local: LocalId) {
-        let statement = RawStatement::StorageLive(local);
+        let statement = StatementKind::StorageLive(local);
         self.statements.push(Statement::new(self.span, statement));
     }
 
     fn insert_assn_stmt(&mut self, place: Place, rvalue: Rvalue) {
-        let statement = RawStatement::Assign(place, rvalue);
+        let statement = StatementKind::Assign(place, rvalue);
         self.statements.push(Statement::new(self.span, statement));
     }
 
     fn get_ctx(&self) -> &TransformCtx {
         self.ctx
-=======
-impl<'a> IndexVisitor<'a> {
-    fn fresh_var(&mut self, name: Option<String>, ty: Ty) -> Place {
-        let var = self.locals.new_var(name, ty);
-        let live_kind = StatementKind::StorageLive(var.local_id().unwrap());
-        self.statements.push(Statement::new(self.span, live_kind));
-        var
->>>>>>> c0848ee9
     }
 }
 
