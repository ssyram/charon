//! # Micro-pass: reconstruct piecewise box allocations using `malloc` and `ShallowInitBox`.

use crate::register_error;
use crate::transform::TransformCtx;
use crate::ullbc_ast::*;

use super::ctx::UllbcPass;

pub struct Transform;

/// The special `alloc::boxed::box_new(x)` intrinsic becomes the following:
///
/// ```text
/// @2 := size_of<i32>
/// @3 := align_of<i32>
/// @4 := alloc::alloc::exchange_malloc(move (@2), move (@3))
/// storage_live(@5)
/// @5 := shallow_init_box::<i32>(move (@4))
/// // possibly some intermediate statements
/// *(@5) := x
/// ```
///
/// We reconstruct this into a call to `Box::new(x)`.
impl UllbcPass for Transform {
    fn transform_body(&self, ctx: &mut TransformCtx, b: &mut ExprBody) {
        if ctx.options.raw_boxes {
            return;
        }

        // We need to find a block that has exchange_malloc as the following terminator:
        // ```text
        // @4 := alloc::alloc::exchange_malloc(move (@2), move (@3))
        // ```
        // We then chekc that that this block ends with two assignments:
        // ```text
        // @2 := size_of<i32>
        // @3 := align_of<i32>
        // ```
        // If that is the case, we look at the target block and check that it starts with`
        // ```text
        // storage_live(@5)
        // @5 := shallow_init_box::<i32>(move (@4))
        // ```
        // We then look for the assignment into the box and take a not of its index.
        // ```text
        // *(@5) := x
        // ```
        // Finally, we replace all these assignments with a call to `@5 = Box::new(x)`
        // We do so by replacing the terminator (exchange_malloc) with the correct call
        // and replacing the assignment @3 := align_of<i32> with the storage live.
        // Everything else becomes Nop.

        for candidate_block_idx in b.body.all_indices() {
            let second_block;
            let at_5;
            let at_5_ty;
            let box_generics;
            let value_to_write;
            let old_assign_idx;
            let assign_span;
            let unwind_target;

            if let Some(candidate_block) = b.body.get(candidate_block_idx)
                // If the terminator is a call
                && let RawTerminator::Call {
                    target: target_block_idx,
                    call:
                        Call {
                            args: malloc_args,
                            func: _, // TODO: once we have a system to recognize intrinsics, check the call is to exchange_malloc.
                            dest: malloc_dest,
                        },
                        on_unwind,
                } = &candidate_block.terminator.content
                // The call has two move arguments
                && let [Operand::Move(arg0), Operand::Move(arg1)] = malloc_args.as_slice()
                && let [ .., Statement {
                            content: StatementKind::Assign(size, Rvalue::NullaryOp(NullOp::SizeOf, _)),
                            ..
                        }, Statement {
                            content: StatementKind::Assign(align, Rvalue::NullaryOp(NullOp::AlignOf, _)),
                            ..
                        }] = candidate_block.statements.as_slice()
                && arg0 == size && arg1 == align
                && let Some(target_block) = b.body.get(*target_block_idx)
                && let [Statement {
                            content: StatementKind::StorageLive(target_var),
                            ..
                        }, Statement {
                            content:
                                StatementKind::Assign(box_make, Rvalue::ShallowInitBox(Operand::Move(alloc_use), _)),
                            ..
                        }, rest @ ..] = target_block.statements.as_slice()
                && alloc_use == malloc_dest
                && let Some(local_id) = box_make.as_local()
                && local_id == *target_var
                && let TyKind::Adt(ty_ref) = b.locals[*target_var].ty.kind()
                && let TypeId::Builtin(BuiltinTy::Box) = ty_ref.id
                && let Some((assign_idx_in_rest, val, span)) = rest.iter().enumerate().find_map(|(idx, st)| {
                    if let Statement {
                            content: StatementKind::Assign(box_deref, val),
                            span,
                            ..
                        } = st
                        && let Some((sub, ProjectionElem::Deref)) = box_deref.as_projection()
                        && sub == box_make
                    {
                        Some((idx, val, span))
                    } else {
                        None
                    }
                })
            {
                at_5 = local_id;
                at_5_ty = box_make.ty().clone();
                old_assign_idx = assign_idx_in_rest + 2; // +2 because rest skips the first two statements
                value_to_write = val.clone();
                box_generics = ty_ref.generics.clone();
                second_block = *target_block_idx;
                assign_span = *span;
                unwind_target = *on_unwind;
            } else {
                continue;
            }

            let first_block = b.body.get_mut(candidate_block_idx).unwrap();
            let number_statements = first_block.statements.len();
            let value_to_write = match value_to_write {
                Rvalue::Use(op) => {
                    first_block
                        .statements
                        .get_mut(number_statements - 2)
                        .unwrap()
                        .content = StatementKind::Nop;
                    op
                }
                _ => {
                    // We need to create a new variable to store the value.
                    let name = b.locals[at_5].name.clone();
                    let ty = box_generics.types[0].clone();
                    let var = b.locals.new_var(name, ty);
                    let st = Statement::new(
                        assign_span,
                        StatementKind::Assign(var.clone(), value_to_write),
                    );
                    // We overide the @2 := size_of<i32> statement with the rvalue assignment
                    *first_block
                        .statements
                        .get_mut(number_statements - 2)
                        .unwrap() = st;
                    Operand::Move(var)
                }
            };
            first_block
                .statements
                .get_mut(number_statements - 1)
                .unwrap()
<<<<<<< HEAD
                .content = StatementKind::StorageLive(at_5.local_id());
=======
                .content = RawStatement::StorageLive(at_5);
>>>>>>> 0ea51402
            first_block.terminator.content = RawTerminator::Call {
                call: Call {
                    func: FnOperand::Regular(FnPtr {
                        func: Box::new(FunIdOrTraitMethodRef::Fun(FunId::Builtin(
                            BuiltinFunId::BoxNew,
                        ))),
                        generics: box_generics,
                    }),
                    args: vec![value_to_write],
                    dest: Place::new(at_5, at_5_ty),
                },
                target: second_block,
                on_unwind: unwind_target,
            };

            // We now update the statements in the second block.
            let second_block = b.body.get_mut(second_block).unwrap();
            second_block.statements.get_mut(0).unwrap().content = StatementKind::Nop;
            second_block.statements.get_mut(1).unwrap().content = StatementKind::Nop;
            second_block
                .statements
                .get_mut(old_assign_idx)
                .unwrap()
                .content = StatementKind::Nop;
        }

        // Make sure we got all the `ShallowInitBox`es.
        b.body.dyn_visit_in_body(|rvalue: &Rvalue| {
            if rvalue.is_shallow_init_box() {
                register_error!(
                    ctx,
                    b.span,
                    "Could not reconstruct `Box` initialization; \
                    branching during `Box` initialization is not supported."
                );
            }
        });
    }
}<|MERGE_RESOLUTION|>--- conflicted
+++ resolved
@@ -155,11 +155,7 @@
                 .statements
                 .get_mut(number_statements - 1)
                 .unwrap()
-<<<<<<< HEAD
-                .content = StatementKind::StorageLive(at_5.local_id());
-=======
-                .content = RawStatement::StorageLive(at_5);
->>>>>>> 0ea51402
+                .content = StatementKind::StorageLive(at_5);
             first_block.terminator.content = RawTerminator::Call {
                 call: Call {
                     func: FnOperand::Regular(FnPtr {
