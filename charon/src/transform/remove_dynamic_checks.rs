//! # Micro-pass: remove the dynamic checks for array/slice bounds, overflow, and division by zero.
//! Note that from a semantic point of view, an out-of-bound access or a division by zero
//! must lead to a panic in Rust (which is why those checks are always present, even when
//! compiling for release). In our case, we take this into account in the semantics of our
//! array/slice manipulation and arithmetic functions, on the verification side.

use derive_generic_visitor::*;

use crate::ast::*;
use crate::transform::TransformCtx;
use crate::ullbc_ast::{ExprBody, Statement, StatementKind};

use super::ctx::UllbcPass;

/// Whether the value uses the given local in a place.
fn uses_local<T: BodyVisitable>(x: &T, local: LocalId) -> bool {
    struct FoundIt;
    struct UsesLocalVisitor(LocalId);

    impl Visitor for UsesLocalVisitor {
        type Break = FoundIt;
    }
    impl VisitBody for UsesLocalVisitor {
        fn visit_place(&mut self, x: &Place) -> ::std::ops::ControlFlow<Self::Break> {
            if let Some(local_id) = x.as_local() {
                if local_id == self.0 {
                    return ControlFlow::Break(FoundIt);
                }
            }
            self.visit_inner(x)
        }
    }

    x.drive_body(&mut UsesLocalVisitor(local)).is_break()
}

fn make_binop_overflow_panic<T: BodyVisitable>(
    x: &mut [T],
    matches: impl Fn(&BinOp, &Operand, &Operand) -> bool,
) -> bool {
    let mut found = false;
    for y in x.iter_mut() {
        y.dyn_visit_in_body_mut(|rv: &mut Rvalue| {
            if let Rvalue::BinaryOp(binop, op_l, op_r) = rv
                && matches(binop, op_l, op_r)
            {
                *binop = binop.with_overflow(OverflowMode::Panic);
                found = true;
            }
        });
    }
    found
}

fn make_unop_overflow_panic<T: BodyVisitable>(
    x: &mut [T],
    matches: impl Fn(&UnOp, &Operand) -> bool,
) -> bool {
    let mut found = false;
    for y in x.iter_mut() {
        y.dyn_visit_in_body_mut(|rv: &mut Rvalue| {
            if let Rvalue::UnaryOp(unop, op) = rv
                && matches(unop, op)
            {
                *unop = unop.with_overflow(OverflowMode::Panic);
                found = true;
            }
        });
    }
    found
}

/// Check if the two operands are equivalent: either they're the same constant, or they represent
/// the same place (regardless of whether the operand is a move or a copy)
fn equiv_op(op_l: &Operand, op_r: &Operand) -> bool {
    match (op_l, op_r) {
        (Operand::Copy(l) | Operand::Move(l), Operand::Copy(r) | Operand::Move(r)) => l == r,
        (Operand::Const(l), Operand::Const(r)) => l == r,
        _ => false,
    }
}

/// Rustc inserts dynamic checks during MIR lowering. They all end in an `Assert` statement (and
/// this is the only use of this statement).
fn remove_dynamic_checks(
    _ctx: &mut TransformCtx,
    locals: &mut Locals,
    statements: &mut [Statement],
) {
    // We return the statements we want to keep, which must be a prefix of `block.statements`.
    let statements_to_keep = match statements {
        // Bounds checks for slices. They look like:
        //   l := ptr_metadata(copy a)
        //   b := copy x < copy l
        //   assert(move b == true)
<<<<<<< HEAD
        [Statement {
            content:
                StatementKind::Assign(len, Rvalue::UnaryOp(UnOp::PtrMetadata, Operand::Copy(len_op))),
            ..
        }, Statement {
            content:
                StatementKind::Assign(
                    is_in_bounds,
                    Rvalue::BinaryOp(BinOp::Lt, _, Operand::Copy(lt_op2)),
                ),
            ..
        }, Statement {
            content:
                StatementKind::Assert(Assert {
                    cond: Operand::Move(cond),
                    expected: true,
                    ..
                }),
            ..
        }, rest @ ..]
            if lt_op2 == len && cond == is_in_bounds && len_op.ty().is_ref() =>
        {
            rest
        }
=======
        [
            Statement {
                content:
                    RawStatement::Assign(len, Rvalue::UnaryOp(UnOp::PtrMetadata, Operand::Copy(len_op))),
                ..
            },
            Statement {
                content:
                    RawStatement::Assign(
                        is_in_bounds,
                        Rvalue::BinaryOp(BinOp::Lt, _, Operand::Copy(lt_op2)),
                    ),
                ..
            },
            Statement {
                content:
                    RawStatement::Assert(Assert {
                        cond: Operand::Move(cond),
                        expected: true,
                        ..
                    }),
                ..
            },
            rest @ ..,
        ] if lt_op2 == len && cond == is_in_bounds && len_op.ty().is_ref() => rest,
>>>>>>> 0ea51402
        // Sometimes that instead looks like:
        //   a := &raw const *z
        //   l := ptr_metadata(move a)
        //   b := copy x < copy l
        //   assert(move b == true)
<<<<<<< HEAD
        [Statement {
            content: StatementKind::Assign(reborrow, Rvalue::RawPtr(_, RefKind::Shared)),
            ..
        }, Statement {
            content:
                StatementKind::Assign(len, Rvalue::UnaryOp(UnOp::PtrMetadata, Operand::Move(len_op))),
            ..
        }, Statement {
            content:
                StatementKind::Assign(
                    is_in_bounds,
                    Rvalue::BinaryOp(BinOp::Lt, _, Operand::Copy(lt_op2)),
                ),
            ..
        }, Statement {
            content:
                StatementKind::Assert(Assert {
                    cond: Operand::Move(cond),
                    expected: true,
                    ..
                }),
            ..
        }, rest @ ..]
            if reborrow == len_op && lt_op2 == len && cond == is_in_bounds =>
        {
            rest
        }

        // Bounds checks for arrays. They look like:
        //   b := copy x < const _
        //   assert(move b == true)
        [Statement {
            content:
                StatementKind::Assign(is_in_bounds, Rvalue::BinaryOp(BinOp::Lt, _, Operand::Const(_))),
            ..
        }, Statement {
            content:
                StatementKind::Assert(Assert {
                    cond: Operand::Move(cond),
                    expected: true,
                    ..
                }),
            ..
        }, rest @ ..]
            if cond == is_in_bounds =>
        {
            rest
        }
=======
        [
            Statement {
                content: RawStatement::Assign(reborrow, Rvalue::RawPtr(_, RefKind::Shared)),
                ..
            },
            Statement {
                content:
                    RawStatement::Assign(len, Rvalue::UnaryOp(UnOp::PtrMetadata, Operand::Move(len_op))),
                ..
            },
            Statement {
                content:
                    RawStatement::Assign(
                        is_in_bounds,
                        Rvalue::BinaryOp(BinOp::Lt, _, Operand::Copy(lt_op2)),
                    ),
                ..
            },
            Statement {
                content:
                    RawStatement::Assert(Assert {
                        cond: Operand::Move(cond),
                        expected: true,
                        ..
                    }),
                ..
            },
            rest @ ..,
        ] if reborrow == len_op && lt_op2 == len && cond == is_in_bounds => rest,
>>>>>>> 0ea51402

        // Zero checks for division and remainder. They look like:
        //   b := copy y == const 0
        //   assert(move b == false)
<<<<<<< HEAD
        [Statement {
            content:
                StatementKind::Assign(is_zero, Rvalue::BinaryOp(BinOp::Eq, _, Operand::Const(_zero))),
            ..
        }, Statement {
            content:
                StatementKind::Assert(Assert {
                    cond: Operand::Move(cond),
                    expected: false,
                    ..
                }),
            ..
        }, rest @ ..]
            if cond == is_zero =>
        {
            rest
=======
        //   ...
        //   res := x {/,%} move y;
        //   ... or ...
        //   b := const y == const 0
        //   assert(move b == false)
        //   ...
        //   res := x {/,%} const y;
        //
        // This also overlaps with overflow checks for negation, which looks like:
        //   is_min := x == INT::min
        //   assert(move is_min == false)
        //   ...
        //   res := -x;
        [
            Statement {
                content:
                    RawStatement::Assign(
                        is_zero,
                        Rvalue::BinaryOp(BinOp::Eq, y_op, Operand::Const(_zero)),
                    ),
                ..
            },
            Statement {
                content:
                    RawStatement::Assert(Assert {
                        cond: Operand::Move(cond),
                        expected: false,
                        ..
                    }),
                ..
            },
            rest @ ..,
        ] if cond == is_zero => {
            let found = make_binop_overflow_panic(rest, |bop, _, r| {
                matches!(bop, BinOp::Div(_) | BinOp::Rem(_)) && equiv_op(r, y_op)
            }) || make_unop_overflow_panic(rest, |unop, o| {
                matches!(unop, UnOp::Neg(_)) && equiv_op(o, y_op)
            });
            if found {
                rest
            } else {
                return;
            }
>>>>>>> 0ea51402
        }

        // Overflow checks for signed division and remainder. They look like:
        //   is_neg_1 := y == (-1)
        //   is_min := x == INT::min
        //   has_overflow := move (is_neg_1) & move (is_min)
        //   assert(move has_overflow == false)
<<<<<<< HEAD
        [Statement {
            content: StatementKind::Assign(is_neg_1, Rvalue::BinaryOp(BinOp::Eq, _y_op, _minus_1)),
            ..
        }, Statement {
            content: StatementKind::Assign(is_min, Rvalue::BinaryOp(BinOp::Eq, _x_op, _int_min)),
            ..
        }, Statement {
            content:
                StatementKind::Assign(
                    has_overflow,
                    Rvalue::BinaryOp(BinOp::BitAnd, Operand::Move(and_op1), Operand::Move(and_op2)),
                ),
            ..
        }, Statement {
            content:
                StatementKind::Assert(Assert {
                    cond: Operand::Move(cond),
                    expected: false,
                    ..
                }),
            ..
        }, rest @ ..]
            if and_op1 == is_neg_1 && and_op2 == is_min && cond == has_overflow =>
        {
            rest
        }
=======
        // Note here we don't need to update the operand to panic, as this was already done
        // by the previous pass for division by zero.
        [
            Statement {
                content:
                    RawStatement::Assign(is_neg_1, Rvalue::BinaryOp(BinOp::Eq, _y_op, _minus_1)),
                ..
            },
            Statement {
                content: RawStatement::Assign(is_min, Rvalue::BinaryOp(BinOp::Eq, _x_op, _int_min)),
                ..
            },
            Statement {
                content:
                    RawStatement::Assign(
                        has_overflow,
                        Rvalue::BinaryOp(
                            BinOp::BitAnd,
                            Operand::Move(and_op1),
                            Operand::Move(and_op2),
                        ),
                    ),
                ..
            },
            Statement {
                content:
                    RawStatement::Assert(Assert {
                        cond: Operand::Move(cond),
                        expected: false,
                        ..
                    }),
                ..
            },
            rest @ ..,
        ] if and_op1 == is_neg_1 && and_op2 == is_min && cond == has_overflow => rest,
>>>>>>> 0ea51402

        // Overflow checks for right/left shift. They can look like:
        //   a := y as u32; // or another type
        //   b := move a < const 32; // or another constant
        //   assert(move b == true);
<<<<<<< HEAD
        [Statement {
            content: StatementKind::Assign(cast, Rvalue::UnaryOp(UnOp::Cast(_), _)),
            ..
        }, Statement {
            content:
                StatementKind::Assign(
                    has_overflow,
                    Rvalue::BinaryOp(BinOp::Lt, Operand::Move(lhs), Operand::Const(..)),
                ),
            ..
        }, Statement {
            content:
                StatementKind::Assert(Assert {
                    cond: Operand::Move(cond),
                    expected: true,
                    ..
                }),
            ..
        }, rest @ ..]
            if cond == has_overflow
                && lhs == cast
                && let Some(cast_local) = cast.as_local()
                && !rest.iter().any(|st| uses_local(st, cast_local)) =>
=======
        //   ...
        //   res := x {<<,>>} y;
        [
            Statement {
                content: RawStatement::Assign(cast, Rvalue::UnaryOp(UnOp::Cast(_), y_op)),
                ..
            },
            Statement {
                content:
                    RawStatement::Assign(
                        has_overflow,
                        Rvalue::BinaryOp(BinOp::Lt, Operand::Move(lhs), Operand::Const(..)),
                    ),
                ..
            },
            Statement {
                content:
                    RawStatement::Assert(Assert {
                        cond: Operand::Move(cond),
                        expected: true,
                        ..
                    }),
                ..
            },
            rest @ ..,
        ] if cond == has_overflow
            && lhs == cast
            && let Some(cast_local) = cast.as_local()
            && !rest.iter().any(|st| uses_local(st, cast_local)) =>
>>>>>>> 0ea51402
        {
            let found = make_binop_overflow_panic(rest, |bop, _, r| {
                matches!(bop, BinOp::Shl(_) | BinOp::Shr(_)) && equiv_op(r, y_op)
            });
            if found {
                rest
            } else {
                return;
            }
        }
        // or like:
        //   b := y < const 32; // or another constant
        //   assert(move b == true);
<<<<<<< HEAD
        [Statement {
            content:
                StatementKind::Assign(has_overflow, Rvalue::BinaryOp(BinOp::Lt, _, Operand::Const(..))),
            ..
        }, Statement {
            content:
                StatementKind::Assert(Assert {
                    cond: Operand::Move(cond),
                    expected: true,
                    ..
                }),
            ..
        }, rest @ ..]
            if cond == has_overflow =>
        {
            rest
=======
        //   ...
        //   res := x {<<,>>} y;
        //
        // this also overlaps with out of bounds checks for arrays, so we check for either;
        // these look like:
        //   b := copy y < const _
        //   assert(move b == true)
        //   ...
        //   res := a[y];
        [
            Statement {
                content:
                    RawStatement::Assign(
                        has_overflow,
                        Rvalue::BinaryOp(BinOp::Lt, y_op, Operand::Const(..)),
                    ),
                ..
            },
            Statement {
                content:
                    RawStatement::Assert(Assert {
                        cond: Operand::Move(cond),
                        expected: true,
                        ..
                    }),
                ..
            },
            rest @ ..,
        ] if cond == has_overflow => {
            // look for a shift operation
            let mut found = make_binop_overflow_panic(rest, |bop, _, r| {
                matches!(bop, BinOp::Shl(_) | BinOp::Shr(_)) && equiv_op(r, y_op)
            });
            if !found {
                // otherwise, look for an array access
                for stmt in rest.iter_mut() {
                    stmt.dyn_visit_in_body(|p: &Place| {
                        if let Some((_, ProjectionElem::Index { offset, .. })) = p.as_projection()
                            && equiv_op(offset, y_op)
                        {
                            found = true;
                        }
                    });
                }
            }

            if found {
                rest
            } else {
                return;
            }
>>>>>>> 0ea51402
        }

        // Overflow checks for addition/subtraction/multiplication. They look like:
        // ```text
        //   r := x checked.+ y;
        //   assert(move r.1 == false);
        //   ...
        //   z := move r.0;
        // ```
        // We replace that with:
        // ```text
        // z := x + y;
        // ```
        //
        // But sometimes, because of constant promotion, we end up with a lone checked operation
        // without assert. In that case we replace it with its wrapping equivalent.
<<<<<<< HEAD
        [Statement {
            content:
                StatementKind::Assign(
                    result,
                    rval_op @ Rvalue::BinaryOp(
                        BinOp::CheckedAdd | BinOp::CheckedSub | BinOp::CheckedMul,
                        _,
                        _,
=======
        [
            Statement {
                content:
                    RawStatement::Assign(
                        result,
                        Rvalue::BinaryOp(
                            binop @ (BinOp::AddChecked | BinOp::SubChecked | BinOp::MulChecked),
                            _,
                            _,
                        ),
>>>>>>> 0ea51402
                    ),
                ..
            },
            rest @ ..,
        ] if let Some(result_local_id) = result.as_local() => {
            // Look for uses of the overflow boolean.
            let mut overflow_is_used = false;
            for stmt in rest.iter_mut() {
                stmt.dyn_visit_in_body(|p: &Place| {
                    if let Some((sub, ProjectionElem::Field(FieldProjKind::Tuple(..), fid))) =
                        p.as_projection()
                        && fid.index() == 1
                        && sub == result
                    {
                        overflow_is_used = true;
                    }
                });
            }
            // Check if the operation is followed by an assert.
<<<<<<< HEAD
            let followed_by_assert = if let [Statement {
                content:
                    StatementKind::Assert(Assert {
                        cond: Operand::Move(assert_cond),
                        expected: false,
                        ..
                    }),
                ..
            }, ..] = rest
=======
            let followed_by_assert = if let [
                Statement {
                    content:
                        RawStatement::Assert(Assert {
                            cond: Operand::Move(assert_cond),
                            expected: false,
                            ..
                        }),
                    ..
                },
                ..,
            ] = rest
>>>>>>> 0ea51402
                && let Some((sub, ProjectionElem::Field(FieldProjKind::Tuple(..), fid))) =
                    assert_cond.as_projection()
                && fid.index() == 1
                && sub == result
            {
                true
            } else {
                false
            };
            if overflow_is_used && !followed_by_assert {
                // The overflow boolean is used in a way that isn't a builtin overflow check; we
                // change nothing.
                return;
            }

            if followed_by_assert {
                // We have a compiler-emitted assert. We replace the operation with one that has
                // panic-on-overflow semantics.
                *binop = binop.with_overflow(OverflowMode::Panic);
                // The failure behavior is part of the binop now, so we remove the assert.
                rest[0].content = StatementKind::Nop;
            } else {
                // The overflow boolean is not used, we replace the operations with wrapping
                // semantics.
                *binop = binop.with_overflow(OverflowMode::Wrap);
            }
            // Fixup the local type.
            let result_local = &mut locals.locals[result_local_id];
            result_local.ty = result_local.ty.as_tuple().unwrap()[0].clone();
            // Fixup the place type.
            let new_result_place = locals.place_for_var(result_local_id);
            // Replace uses of `r.0` with `r`.
            for stmt in rest.iter_mut() {
                stmt.dyn_visit_in_body_mut(|p: &mut Place| {
                    if let Some((sub, ProjectionElem::Field(FieldProjKind::Tuple(..), fid))) =
                        p.as_projection()
                        && sub == result
                    {
                        assert_eq!(fid.index(), 0);
                        *p = new_result_place.clone()
                    }
                });
            }
            *result = new_result_place;
            return;
        }

        _ => return,
    };

    // Remove the statements we're not keeping.
    let keep_len = statements_to_keep.len();
    for i in 0..statements.len() - keep_len {
        statements[i].content = StatementKind::Nop;
    }
}

pub struct Transform;
impl UllbcPass for Transform {
    fn transform_body(&self, ctx: &mut TransformCtx, b: &mut ExprBody) {
        b.transform_sequences_fwd(|locals, seq| {
            remove_dynamic_checks(ctx, locals, seq);
            Vec::new()
        });
    }
}<|MERGE_RESOLUTION|>--- conflicted
+++ resolved
@@ -93,41 +93,18 @@
         //   l := ptr_metadata(copy a)
         //   b := copy x < copy l
         //   assert(move b == true)
-<<<<<<< HEAD
-        [Statement {
-            content:
-                StatementKind::Assign(len, Rvalue::UnaryOp(UnOp::PtrMetadata, Operand::Copy(len_op))),
-            ..
-        }, Statement {
-            content:
-                StatementKind::Assign(
-                    is_in_bounds,
-                    Rvalue::BinaryOp(BinOp::Lt, _, Operand::Copy(lt_op2)),
-                ),
-            ..
-        }, Statement {
-            content:
-                StatementKind::Assert(Assert {
-                    cond: Operand::Move(cond),
-                    expected: true,
-                    ..
-                }),
-            ..
-        }, rest @ ..]
-            if lt_op2 == len && cond == is_in_bounds && len_op.ty().is_ref() =>
-        {
-            rest
-        }
-=======
-        [
-            Statement {
-                content:
-                    RawStatement::Assign(len, Rvalue::UnaryOp(UnOp::PtrMetadata, Operand::Copy(len_op))),
-                ..
-            },
-            Statement {
-                content:
-                    RawStatement::Assign(
+        [
+            Statement {
+                content:
+                    StatementKind::Assign(
+                        len,
+                        Rvalue::UnaryOp(UnOp::PtrMetadata, Operand::Copy(len_op)),
+                    ),
+                ..
+            },
+            Statement {
+                content:
+                    StatementKind::Assign(
                         is_in_bounds,
                         Rvalue::BinaryOp(BinOp::Lt, _, Operand::Copy(lt_op2)),
                     ),
@@ -135,7 +112,7 @@
             },
             Statement {
                 content:
-                    RawStatement::Assert(Assert {
+                    StatementKind::Assert(Assert {
                         cond: Operand::Move(cond),
                         expected: true,
                         ..
@@ -144,75 +121,27 @@
             },
             rest @ ..,
         ] if lt_op2 == len && cond == is_in_bounds && len_op.ty().is_ref() => rest,
->>>>>>> 0ea51402
         // Sometimes that instead looks like:
         //   a := &raw const *z
         //   l := ptr_metadata(move a)
         //   b := copy x < copy l
         //   assert(move b == true)
-<<<<<<< HEAD
-        [Statement {
-            content: StatementKind::Assign(reborrow, Rvalue::RawPtr(_, RefKind::Shared)),
-            ..
-        }, Statement {
-            content:
-                StatementKind::Assign(len, Rvalue::UnaryOp(UnOp::PtrMetadata, Operand::Move(len_op))),
-            ..
-        }, Statement {
-            content:
-                StatementKind::Assign(
-                    is_in_bounds,
-                    Rvalue::BinaryOp(BinOp::Lt, _, Operand::Copy(lt_op2)),
-                ),
-            ..
-        }, Statement {
-            content:
-                StatementKind::Assert(Assert {
-                    cond: Operand::Move(cond),
-                    expected: true,
-                    ..
-                }),
-            ..
-        }, rest @ ..]
-            if reborrow == len_op && lt_op2 == len && cond == is_in_bounds =>
-        {
-            rest
-        }
-
-        // Bounds checks for arrays. They look like:
-        //   b := copy x < const _
-        //   assert(move b == true)
-        [Statement {
-            content:
-                StatementKind::Assign(is_in_bounds, Rvalue::BinaryOp(BinOp::Lt, _, Operand::Const(_))),
-            ..
-        }, Statement {
-            content:
-                StatementKind::Assert(Assert {
-                    cond: Operand::Move(cond),
-                    expected: true,
-                    ..
-                }),
-            ..
-        }, rest @ ..]
-            if cond == is_in_bounds =>
-        {
-            rest
-        }
-=======
-        [
-            Statement {
-                content: RawStatement::Assign(reborrow, Rvalue::RawPtr(_, RefKind::Shared)),
-                ..
-            },
-            Statement {
-                content:
-                    RawStatement::Assign(len, Rvalue::UnaryOp(UnOp::PtrMetadata, Operand::Move(len_op))),
-                ..
-            },
-            Statement {
-                content:
-                    RawStatement::Assign(
+        [
+            Statement {
+                content: StatementKind::Assign(reborrow, Rvalue::RawPtr(_, RefKind::Shared)),
+                ..
+            },
+            Statement {
+                content:
+                    StatementKind::Assign(
+                        len,
+                        Rvalue::UnaryOp(UnOp::PtrMetadata, Operand::Move(len_op)),
+                    ),
+                ..
+            },
+            Statement {
+                content:
+                    StatementKind::Assign(
                         is_in_bounds,
                         Rvalue::BinaryOp(BinOp::Lt, _, Operand::Copy(lt_op2)),
                     ),
@@ -220,7 +149,7 @@
             },
             Statement {
                 content:
-                    RawStatement::Assert(Assert {
+                    StatementKind::Assert(Assert {
                         cond: Operand::Move(cond),
                         expected: true,
                         ..
@@ -229,29 +158,10 @@
             },
             rest @ ..,
         ] if reborrow == len_op && lt_op2 == len && cond == is_in_bounds => rest,
->>>>>>> 0ea51402
 
         // Zero checks for division and remainder. They look like:
         //   b := copy y == const 0
         //   assert(move b == false)
-<<<<<<< HEAD
-        [Statement {
-            content:
-                StatementKind::Assign(is_zero, Rvalue::BinaryOp(BinOp::Eq, _, Operand::Const(_zero))),
-            ..
-        }, Statement {
-            content:
-                StatementKind::Assert(Assert {
-                    cond: Operand::Move(cond),
-                    expected: false,
-                    ..
-                }),
-            ..
-        }, rest @ ..]
-            if cond == is_zero =>
-        {
-            rest
-=======
         //   ...
         //   res := x {/,%} move y;
         //   ... or ...
@@ -268,7 +178,7 @@
         [
             Statement {
                 content:
-                    RawStatement::Assign(
+                    StatementKind::Assign(
                         is_zero,
                         Rvalue::BinaryOp(BinOp::Eq, y_op, Operand::Const(_zero)),
                     ),
@@ -276,7 +186,7 @@
             },
             Statement {
                 content:
-                    RawStatement::Assert(Assert {
+                    StatementKind::Assert(Assert {
                         cond: Operand::Move(cond),
                         expected: false,
                         ..
@@ -295,7 +205,6 @@
             } else {
                 return;
             }
->>>>>>> 0ea51402
         }
 
         // Overflow checks for signed division and remainder. They look like:
@@ -303,49 +212,21 @@
         //   is_min := x == INT::min
         //   has_overflow := move (is_neg_1) & move (is_min)
         //   assert(move has_overflow == false)
-<<<<<<< HEAD
-        [Statement {
-            content: StatementKind::Assign(is_neg_1, Rvalue::BinaryOp(BinOp::Eq, _y_op, _minus_1)),
-            ..
-        }, Statement {
-            content: StatementKind::Assign(is_min, Rvalue::BinaryOp(BinOp::Eq, _x_op, _int_min)),
-            ..
-        }, Statement {
-            content:
-                StatementKind::Assign(
-                    has_overflow,
-                    Rvalue::BinaryOp(BinOp::BitAnd, Operand::Move(and_op1), Operand::Move(and_op2)),
-                ),
-            ..
-        }, Statement {
-            content:
-                StatementKind::Assert(Assert {
-                    cond: Operand::Move(cond),
-                    expected: false,
-                    ..
-                }),
-            ..
-        }, rest @ ..]
-            if and_op1 == is_neg_1 && and_op2 == is_min && cond == has_overflow =>
-        {
-            rest
-        }
-=======
         // Note here we don't need to update the operand to panic, as this was already done
         // by the previous pass for division by zero.
         [
             Statement {
                 content:
-                    RawStatement::Assign(is_neg_1, Rvalue::BinaryOp(BinOp::Eq, _y_op, _minus_1)),
-                ..
-            },
-            Statement {
-                content: RawStatement::Assign(is_min, Rvalue::BinaryOp(BinOp::Eq, _x_op, _int_min)),
-                ..
-            },
-            Statement {
-                content:
-                    RawStatement::Assign(
+                    StatementKind::Assign(is_neg_1, Rvalue::BinaryOp(BinOp::Eq, _y_op, _minus_1)),
+                ..
+            },
+            Statement {
+                content: StatementKind::Assign(is_min, Rvalue::BinaryOp(BinOp::Eq, _x_op, _int_min)),
+                ..
+            },
+            Statement {
+                content:
+                    StatementKind::Assign(
                         has_overflow,
                         Rvalue::BinaryOp(
                             BinOp::BitAnd,
@@ -357,7 +238,7 @@
             },
             Statement {
                 content:
-                    RawStatement::Assert(Assert {
+                    StatementKind::Assert(Assert {
                         cond: Operand::Move(cond),
                         expected: false,
                         ..
@@ -366,47 +247,21 @@
             },
             rest @ ..,
         ] if and_op1 == is_neg_1 && and_op2 == is_min && cond == has_overflow => rest,
->>>>>>> 0ea51402
 
         // Overflow checks for right/left shift. They can look like:
         //   a := y as u32; // or another type
         //   b := move a < const 32; // or another constant
         //   assert(move b == true);
-<<<<<<< HEAD
-        [Statement {
-            content: StatementKind::Assign(cast, Rvalue::UnaryOp(UnOp::Cast(_), _)),
-            ..
-        }, Statement {
-            content:
-                StatementKind::Assign(
-                    has_overflow,
-                    Rvalue::BinaryOp(BinOp::Lt, Operand::Move(lhs), Operand::Const(..)),
-                ),
-            ..
-        }, Statement {
-            content:
-                StatementKind::Assert(Assert {
-                    cond: Operand::Move(cond),
-                    expected: true,
-                    ..
-                }),
-            ..
-        }, rest @ ..]
-            if cond == has_overflow
-                && lhs == cast
-                && let Some(cast_local) = cast.as_local()
-                && !rest.iter().any(|st| uses_local(st, cast_local)) =>
-=======
         //   ...
         //   res := x {<<,>>} y;
         [
             Statement {
-                content: RawStatement::Assign(cast, Rvalue::UnaryOp(UnOp::Cast(_), y_op)),
-                ..
-            },
-            Statement {
-                content:
-                    RawStatement::Assign(
+                content: StatementKind::Assign(cast, Rvalue::UnaryOp(UnOp::Cast(_), y_op)),
+                ..
+            },
+            Statement {
+                content:
+                    StatementKind::Assign(
                         has_overflow,
                         Rvalue::BinaryOp(BinOp::Lt, Operand::Move(lhs), Operand::Const(..)),
                     ),
@@ -414,7 +269,7 @@
             },
             Statement {
                 content:
-                    RawStatement::Assert(Assert {
+                    StatementKind::Assert(Assert {
                         cond: Operand::Move(cond),
                         expected: true,
                         ..
@@ -426,7 +281,6 @@
             && lhs == cast
             && let Some(cast_local) = cast.as_local()
             && !rest.iter().any(|st| uses_local(st, cast_local)) =>
->>>>>>> 0ea51402
         {
             let found = make_binop_overflow_panic(rest, |bop, _, r| {
                 matches!(bop, BinOp::Shl(_) | BinOp::Shr(_)) && equiv_op(r, y_op)
@@ -440,24 +294,6 @@
         // or like:
         //   b := y < const 32; // or another constant
         //   assert(move b == true);
-<<<<<<< HEAD
-        [Statement {
-            content:
-                StatementKind::Assign(has_overflow, Rvalue::BinaryOp(BinOp::Lt, _, Operand::Const(..))),
-            ..
-        }, Statement {
-            content:
-                StatementKind::Assert(Assert {
-                    cond: Operand::Move(cond),
-                    expected: true,
-                    ..
-                }),
-            ..
-        }, rest @ ..]
-            if cond == has_overflow =>
-        {
-            rest
-=======
         //   ...
         //   res := x {<<,>>} y;
         //
@@ -470,7 +306,7 @@
         [
             Statement {
                 content:
-                    RawStatement::Assign(
+                    StatementKind::Assign(
                         has_overflow,
                         Rvalue::BinaryOp(BinOp::Lt, y_op, Operand::Const(..)),
                     ),
@@ -478,7 +314,7 @@
             },
             Statement {
                 content:
-                    RawStatement::Assert(Assert {
+                    StatementKind::Assert(Assert {
                         cond: Operand::Move(cond),
                         expected: true,
                         ..
@@ -509,7 +345,6 @@
             } else {
                 return;
             }
->>>>>>> 0ea51402
         }
 
         // Overflow checks for addition/subtraction/multiplication. They look like:
@@ -526,27 +361,16 @@
         //
         // But sometimes, because of constant promotion, we end up with a lone checked operation
         // without assert. In that case we replace it with its wrapping equivalent.
-<<<<<<< HEAD
-        [Statement {
-            content:
-                StatementKind::Assign(
-                    result,
-                    rval_op @ Rvalue::BinaryOp(
-                        BinOp::CheckedAdd | BinOp::CheckedSub | BinOp::CheckedMul,
-                        _,
-                        _,
-=======
-        [
-            Statement {
-                content:
-                    RawStatement::Assign(
+        [
+            Statement {
+                content:
+                    StatementKind::Assign(
                         result,
                         Rvalue::BinaryOp(
                             binop @ (BinOp::AddChecked | BinOp::SubChecked | BinOp::MulChecked),
                             _,
                             _,
                         ),
->>>>>>> 0ea51402
                     ),
                 ..
             },
@@ -566,21 +390,10 @@
                 });
             }
             // Check if the operation is followed by an assert.
-<<<<<<< HEAD
-            let followed_by_assert = if let [Statement {
-                content:
-                    StatementKind::Assert(Assert {
-                        cond: Operand::Move(assert_cond),
-                        expected: false,
-                        ..
-                    }),
-                ..
-            }, ..] = rest
-=======
             let followed_by_assert = if let [
                 Statement {
                     content:
-                        RawStatement::Assert(Assert {
+                        StatementKind::Assert(Assert {
                             cond: Operand::Move(assert_cond),
                             expected: false,
                             ..
@@ -589,7 +402,6 @@
                 },
                 ..,
             ] = rest
->>>>>>> 0ea51402
                 && let Some((sub, ProjectionElem::Field(FieldProjKind::Tuple(..), fid))) =
                     assert_cond.as_projection()
                 && fid.index() == 1
