--- conflicted
+++ resolved
@@ -71,7 +71,6 @@
         }
         ConstantExprKind::Ref(bval) => {
             match bval.value {
-<<<<<<< HEAD
                 RawConstantExpr::Global(global_ref) => {
                     let unit_metadata = new_var(Rvalue::unit_value(), Ty::mk_unit());
                     Operand::Move(new_var(
@@ -84,12 +83,6 @@
                         val.ty,
                     ))
                 }
-=======
-                ConstantExprKind::Global(global_ref) => Operand::Move(new_var(
-                    Rvalue::Ref(Place::new_global(global_ref, bval.ty), BorrowKind::Shared),
-                    val.ty,
-                )),
->>>>>>> c0848ee9
                 _ => {
                     // Recurse on the borrowed value
                     let bval_ty = bval.ty.clone();
@@ -117,7 +110,6 @@
         }
         ConstantExprKind::Ptr(rk, bval) => {
             match bval.value {
-<<<<<<< HEAD
                 RawConstantExpr::Global(global_ref) => {
                     let unit_metadata = new_var(Rvalue::unit_value(), Ty::mk_unit());
                     Operand::Move(new_var(
@@ -130,12 +122,6 @@
                         val.ty,
                     ))
                 }
-=======
-                ConstantExprKind::Global(global_ref) => Operand::Move(new_var(
-                    Rvalue::RawPtr(Place::new_global(global_ref, bval.ty), rk),
-                    val.ty,
-                )),
->>>>>>> c0848ee9
                 _ => {
                     // Recurse on the borrowed value
                     let bval_ty = bval.ty.clone();
