[package]
name = "charon"
<<<<<<< HEAD
version = "0.1.124"
=======
version = "0.1.125"
>>>>>>> cd4d63b3
authors = [
    "Son Ho <hosonmarc@gmail.com>",
    "Guillaume Boisseau <nadrieril+git@gmail.com>",
]
edition = "2024"
license = "Apache-2.0"

[lib]
name = "charon_lib"
path = "src/lib.rs"

[[bin]]
# The main entrypoint. This is a wrapper that handles toolchain and cargo
# management and calls `charon-driver` for the real work.
name = "charon"
path = "src/bin/charon/main.rs"

[[bin]]
# The rustc driver. The resulting binary dynamically links to rust dylibs
# including `librustc_driver.so`. Do not call directly, call charon instead to
# let it set up the right paths.
name = "charon-driver"
path = "src/bin/charon-driver/main.rs"

[[bin]]
name = "generate-ml"
path = "src/bin/generate-ml/main.rs"

[[test]]
name = "ui"
path = "tests/ui.rs"
harness = false

[[test]]
name = "cargo"
path = "tests/cargo.rs"
harness = false

[dependencies]
annotate-snippets = { git = "https://github.com/rust-lang/annotate-snippets-rs", rev = "74964e91d845e39fb549c4028452beffa7c6562b", version = "0.11.5" }
anstream = "0.6.18"
anyhow = "1.0.81"
assert_cmd = "2.0"
clap = { version = "4.0", features = ["derive", "env"] }
colored = "2.0.4"
convert_case = "0.6.0"
crates_io_api = { version = "0.11.0", optional = true }
derive_generic_visitor = "0.2.0"
either = "1.15.0"
env_logger = { version = "0.11", features = ["color"] }
flate2 = { version = "1.0.34", optional = true }
indexmap = { version = "2.7.1", features = ["serde"] }
index_vec = { version = "0.1.3", features = ["serde"] }
indoc = "2"
itertools = "0.13"
lazy_static = "1.4.0"
log = "0.4.17"
nom = "7.1.3"
nom-supreme = "0.8.0"
num-bigint = "0.4.6"
num-rational = "0.4"
petgraph = "0.6.2"
reqwest = { version = "0.12.8", optional = true }
rustc_version = "0.4"
serde_json = { version = "1.0.91", features = ["unbounded_depth"] }
serde-map-to-array = { version = "1.1.1", features = ["std"] }
serde_stacker = "0.1.11"
serde = { version = "1.0.152", features = ["derive", "rc"] }
stacker = "0.1"
strip-ansi-escapes = "0.2.1"
take_mut = "0.2.2"
tar = { version = "0.4.42", optional = true }
toml = { version = "0.8", features = ["parse"] }
tracing-subscriber = { version = "0.3", features = [
    "env-filter",
    "std",
    "fmt",
] }
tracing-tree = { git = "https://github.com/Nadrieril/tracing-tree", features = [
    "time",
] } # Fork with improved formating and timing info.
tracing = { version = "0.1", features = ["max_level_trace"] }
wait-timeout = { version = "0.2.0", optional = true }
which = "7.0"

hax-frontend-exporter = { git = "https://github.com/AeneasVerif/hax", branch = "main", optional = true }
# hax-frontend-exporter = { path = "../../hax/frontend/exporter", optional = true }
macros = { path = "./macros" }

[features]
default = ["rustc"]
# This feature enables the translation of rust code into charon's format. When
# disabled, the binaries won't build but the main crate (with the ast
# definitions) still does. It is enabled by default.
rustc = ["dep:hax-frontend-exporter"]
# This feature enables the `popular-crates` test which runs Charon on the most downloaded crates from crates.io.
popular-crates-test = [
    "dep:crates_io_api",
    "dep:flate2",
    "dep:reqwest",
    "dep:tar",
    "dep:wait-timeout",
]

[dev-dependencies]
ignore = "0.4"
indoc = "2"
libtest-mimic = "0.8"
snapbox = "0.6"
tempfile = "3"
walkdir = "2.3.2"

[package.metadata.rust-analyzer]
rustc_private = true<|MERGE_RESOLUTION|>--- conflicted
+++ resolved
@@ -1,10 +1,6 @@
 [package]
 name = "charon"
-<<<<<<< HEAD
-version = "0.1.124"
-=======
-version = "0.1.125"
->>>>>>> cd4d63b3
+version = "0.1.126"
 authors = [
     "Son Ho <hosonmarc@gmail.com>",
     "Guillaume Boisseau <nadrieril+git@gmail.com>",
